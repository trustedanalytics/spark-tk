--- conflicted
+++ resolved
@@ -6,10 +6,10 @@
 1. First build the source code, this requires maven to be installed. Run
    `mvn install` at the top level of this repo.
 2. Run `./run_tests.sh` in this folder
-<<<<<<< HEAD
 
 
 # Developers
+NOTE: THIS WILL DELETE ALL EXISTING DATASETS AND RE-ADD THE CONTENTS OF DATASETS
 
 There are two environment variables that need to be set; `SPARKTK_HOME` and
 `PYTHONPATH`. I would recommend setting them in your shell rc file (.bashrc for
@@ -17,10 +17,6 @@
 
 `SPARKTK_HOME` needs to be set to `$PWD/../core/target` from this directory
 `PYTHONPATH` needs to be set to `$PWD/sparktkregtests` from this directory
-=======
-NOTE: THIS WILL DELETE ALL EXISTING DATASETS AND RE-ADD THE CONTENTS OF DATASETS
-
-
 # Developers
 
 There are two environment variables that need to be set; `SPARKTK_HOME` and
@@ -36,5 +32,4 @@
 
 In addition you need to make sure your datasets are up to date, to do this you
 run the `install_datasets.sh` file out of the automation folder.
-NOTE: THIS WILL DELETE ALL EXISTING DATASETS AND RE-ADD THE CONTENTS OF DATASETS
->>>>>>> 66eef77f
+NOTE: THIS WILL DELETE ALL EXISTING DATASETS AND RE-ADD THE CONTENTS OF DATASETS