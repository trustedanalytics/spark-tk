# spark-tk regression tests


# Setup and run regression tests out of source code

1. First build the source code, this requires maven to be installed. Run
   `mvn install` at the top level of this repo.
<<<<<<< HEAD
2. Run `./run_tests.sh` in this folder


# Developers
=======
2. Run `./run_regression_tests.sh` in this folder
>>>>>>> b9373b81
NOTE: THIS WILL DELETE ALL EXISTING DATASETS AND RE-ADD THE CONTENTS OF DATASETS

There are two environment variables that need to be set; `SPARKTK_HOME` and
`PYTHONPATH`. I would recommend setting them in your shell rc file (.bashrc for
most users).

`SPARKTK_HOME` needs to be set to `$PWD/../core/target` from this directory
`PYTHONPATH` needs to be set to `$PWD/sparktkregtests` from this directory
# Developers
NOTE: THIS WILL DELETE ALL EXISTING DATASETS AND RE-ADD THE CONTENTS OF DATASETS

There are two environment variables that need to be set; `SPARKTK_HOME` and
`PYTHONPATH`. It is recommended to set them in your shell rc file (.bashrc for
most users).

`SPARKTK_HOME` needs to be set to `$PWD/../core/target` from this directory
`PYTHONPATH` needs to be set to `$PWD/sparktkregtests` from this directory
# Developers

There are two environment variables that need to be set; `SPARKTK_HOME` and
`PYTHONPATH`. It is recommended to set them in your shell rc file (.bashrc for
most users).

You also need to download the latest graphframes library, and add it to your `PYTHONPATH`

`SPARKTK_HOME` needs to be set to `<PATH TO SPARK-TK>/sparktk-core/target`

`PYTHONPATH` needs to be set with both pyspark and the spark-tk regression suite libraries
to `<PATH TO SPARK-TK>/regression-tests:/opt/cloudera/parcels/CDH/lib/spark/python/:<path to graphframes>:PYTHONPATH`

In addition you need to make sure your datasets are up to date, to do this you
run the `install_datasets.sh` file out of the automation folder.
NOTE: THIS WILL DELETE ALL EXISTING DATASETS AND RE-ADD THE CONTENTS OF DATASETS<|MERGE_RESOLUTION|>--- conflicted
+++ resolved
@@ -5,14 +5,7 @@
 
 1. First build the source code, this requires maven to be installed. Run
    `mvn install` at the top level of this repo.
-<<<<<<< HEAD
-2. Run `./run_tests.sh` in this folder
-
-
-# Developers
-=======
 2. Run `./run_regression_tests.sh` in this folder
->>>>>>> b9373b81
 NOTE: THIS WILL DELETE ALL EXISTING DATASETS AND RE-ADD THE CONTENTS OF DATASETS
 
 There are two environment variables that need to be set; `SPARKTK_HOME` and
