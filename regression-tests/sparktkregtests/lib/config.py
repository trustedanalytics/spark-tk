--- conflicted
+++ resolved
@@ -23,14 +23,11 @@
 dataset_directory = os.path.join(qa_root, "datasets")
 hdfs_namenode = os.getenv("CDH_MASTER", "localhost")
 user = os.getenv("USER", "hadoop")
-<<<<<<< HEAD
 run_mode = True if os.getenv("RUN_MODE","1") == "1" else False # (0=local, 1=Yarnclient)
 #run_mode = False if os.getenv("RUN_MODE","0") == "0" else True
-=======
 
 # HDFS paths, need to be set NOT using os.join since HDFS doesn't use the system
 # path seperator, it uses HDFS path seperator ('/')
 hdfs_user_root = "/user/" + user
 hdfs_data_dir = hdfs_user_root + "/qa_data"
-checkpoint_dir = hdfs_user_root + "/sparktk_checkpoint"
->>>>>>> ca0c8c67
+checkpoint_dir = hdfs_user_root + "/sparktk_checkpoint"