--- conflicted
+++ resolved
@@ -75,23 +75,16 @@
         # Note this is an HDFS path, not a userspace path. os.path library
         # may be wrong
         if performance_file:
-<<<<<<< HEAD
-=======
             
             module_name = '.'.join(identifier.split('.')[-2:])
             
->>>>>>> 5548fc92
             config_reader = SafeConfigParser()
             filepath = os.path.abspath(os.path.join(
                 config.root, "regression-tests", "sparktkregtests",
                 "lib", "performance.ini"))
             config_reader.read(filepath)
             placed_path = (config.performance_data_dir + "/" +
-<<<<<<< HEAD
-                           config_reader.get(config.test_size, filename))
-=======
                            config_reader.get(config.test_size, module_name))
->>>>>>> 5548fc92
         else:
             placed_path = config.hdfs_data_dir + "/" + identifier
         return placed_path
