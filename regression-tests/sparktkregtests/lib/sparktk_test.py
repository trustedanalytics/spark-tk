--- conflicted
+++ resolved
@@ -35,27 +35,6 @@
     global global_tc
     with lock:
         if global_tc is None:
-<<<<<<< HEAD
-		sparktkconf_dict = {'spark.driver.maxPermSize': '512m',
-                            'spark.ui.enabled': 'false',
-                            'spark.driver.maxResultSize': '2g',
-                            'spark.dynamicAllocation.enabled': 'true',
-                            'spark.dynamicAllocation.maxExecutors': '16',
-                            'spark.dynamicAllocation.minExecutors': '1',
-                            'spark.executor.cores': '10',
-                            'spark.executor.memory': '2g',
-                            'spark.shuffle.io.preferDirectBufs': 'true',
-                            'spark.shuffle.service.enabled': 'true',
-                            'spark.yarn.am.waitTime': '1000000',
-                            'spark.yarn.executor.memoryOverhead': '384',
-                            'spark.eventLog.enabled': 'false',
-                            'spark.sql.shuffle.partitions': '6'}
-                if config.run_mode:
-                    global_tc = stk.TkContext(master='yarn-client', extra_conf_dict=sparktkconf_dict)
-
-                else:
-                    global_tc = stk.TkContext(other_libs=[daaltk])
-=======
             sparktkconf_dict = {'spark.driver.maxPermSize': '512m',
                                 'spark.ui.enabled': 'false',
                                 'spark.driver.maxResultSize': '2g',
@@ -75,7 +54,6 @@
 
             else:
                 global_tc = stk.TkContext()
->>>>>>> b5742b9e
         return global_tc
 
 
