--- conflicted
+++ resolved
@@ -21,12 +21,8 @@
 import uuid
 import datetime
 import os
-<<<<<<< HEAD
-import daaltk
-=======
 from ConfigParser import SafeConfigParser
 from threading import Lock
->>>>>>> 53181580
 
 import sparktk as stk
 
