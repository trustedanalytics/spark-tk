# vim: set encoding=utf-8

#  Copyright (c) 2016 Intel Corporation 
#
#  Licensed under the Apache License, Version 2.0 (the "License");
#  you may not use this file except in compliance with the License.
#  You may obtain a copy of the License at
#
#       http://www.apache.org/licenses/LICENSE-2.0
#
#  Unless required by applicable law or agreed to in writing, software
#  distributed under the License is distributed on an "AS IS" BASIS,
#  WITHOUT WARRANTIES OR CONDITIONS OF ANY KIND, either express or implied.
#  See the License for the specific language governing permissions and
#  limitations under the License.
#

""" Library to support scoring in TAP for the ATK service """
import subprocess as sp
import requests
import time
import signal
import os
import config
from ConfigParser import SafeConfigParser


class scorer(object):

    def __init__(self, model_path, port_id, host=config.scoring_engine_host):
        """Set up the server location, port and model file"""
        self.hdfs_path = model_path
        self.name = host.split('.')[0]
        self.host = host
        # set port
        config = SafeConfigParser()
        filepath = os.path.abspath(os.path.join(
            os.path.dirname(os.path.realpath(__file__)),
            "port.ini"))
        config.read(filepath)
        self.port = config.get('port', port_id)
        self.scoring_process = None

    def __enter__(self):
        """Activate the Server"""
        # change current working directory to point at scoring_engine dir
        run_path = os.path.abspath(os.path.join(
            os.path.dirname(os.path.dirname(os.path.dirname(os.path.dirname(
                os.path.realpath(__file__))))),
            "scoring", "scoring_engine"))

        # keep track of cwd for future
        test_dir = os.getcwd()
        os.chdir(run_path)
        print "hdfs path: " + str(self.hdfs_path)
        print "full command: " + str("./bin/model-scoring.sh" + "-Dtrustedanalytics.scoring-engine.archive-mar=" + self.hdfs_path + 
            "-Dtrustedanalytics.scoring.port=" + self.port)
            
        # make a new process group
        self.scoring_process = sp.Popen(
            ["./bin/model-scoring.sh", "-Dtrustedanalytics.scoring-engine.archive-mar=%s" % self.hdfs_path,
             "-Dtrustedanalytics.scoring.port=%s" % self.port],
            preexec_fn=os.setsid)

        # restore cwd
        os.chdir(test_dir)

        # wait for server to start
        time.sleep(20)
        return self

    def __exit__(self, *args):
        """Teardown the server"""
        # Get the process group to kill all of the suprocesses
        pgrp = os.getpgid(self.scoring_process.pid)
        os.killpg(pgrp, signal.SIGKILL)

    def score(self, data_val):
        """score the json set data_val"""

        # Magic headers to make the server respond appropriately
        # Ask the head of scoring why these
        headers = {'Content-type': 'application/json',
                   'Accept': 'application/json,text/plain'}

        scoring_host = self.host + ":" + self.port
        submit_string = 'http://'+scoring_host+'/v2/score'
<<<<<<< HEAD
        print "submit string: " + str(submit_string)
        response = requests.post(submit_string, json={"records":data_val}, headers=headers)
=======
        response = requests.post(
            submit_string, json={"records": data_val}, headers=headers)
>>>>>>> b5742b9e
        return response<|MERGE_RESOLUTION|>--- conflicted
+++ resolved
@@ -85,11 +85,6 @@
 
         scoring_host = self.host + ":" + self.port
         submit_string = 'http://'+scoring_host+'/v2/score'
-<<<<<<< HEAD
-        print "submit string: " + str(submit_string)
-        response = requests.post(submit_string, json={"records":data_val}, headers=headers)
-=======
         response = requests.post(
             submit_string, json={"records": data_val}, headers=headers)
->>>>>>> b5742b9e
         return response