# vim: set encoding=utf-8

#  Copyright (c) 2016 Intel Corporation 
#
#  Licensed under the Apache License, Version 2.0 (the "License");
#  you may not use this file except in compliance with the License.
#  You may obtain a copy of the License at
#
#       http://www.apache.org/licenses/LICENSE-2.0
#
#  Unless required by applicable law or agreed to in writing, software
#  distributed under the License is distributed on an "AS IS" BASIS,
#  WITHOUT WARRANTIES OR CONDITIONS OF ANY KIND, either express or implied.
#  See the License for the specific language governing permissions and
#  limitations under the License.
#

"""Testcases for cross_validate module in Best Parameter and Model Selection"""

import unittest
from sparktk.models import grid_values
from sparktkregtests.lib import sparktk_test


class CrossValidateTest(sparktk_test.SparkTKTestCase):

    def setUp(self):
        """Build the frames needed for the tests."""
        super(CrossValidateTest, self).setUp()
        classifier_dataset = self.get_file("small_logit_binary.csv")
        schema1 = [
                    ("vec0", float),
                    ("vec1", float),
                    ("vec2", float),
                    ("vec3", float),
                    ("vec4", float),
                    ("res", int),
                    ("count", int),
                    ("actual", int)]
        self.classifier_frame = self.context.frame.import_csv(
            classifier_dataset, schema=schema1, header=True)

        schema2 = [("feat1", int), ("feat2", int), ("class", float)]
        regressor_dataset = self.get_file("rand_forest_class.csv")
        self.regressor_frame = self.context.frame.import_csv(
            regressor_dataset, schema=schema2)

    def test_all_results_classifiers(self):
        """Test number of classifiers created given 5 folds """
        result = self.context.models.cross_validate(
<<<<<<< HEAD
            self.frame,
            [(self.context.models.classification.svm,
             {"observation_columns": ["vec0", "vec1", "vec2", "vec3", "vec4"],
              "label_column": "res",
              "num_iterations": grid_values(5, 100),
              "step_size": 0.01}),
             (self.context.models.classification.logistic_regression,
             {"observation_columns": ["vec0", "vec1", "vec2", "vec3", "vec4"],
              "label_column": "res",
              "num_iterations": grid_values(2, 5, 15),
              "step_size": 0.001})],
=======
            self.classifier_frame,
            [(
             self.context.models.classification.svm,
             {
                "observation_columns":
                ["vec0", "vec1", "vec2", "vec3", "vec4"],
                "label_column":"res",
                "num_iterations": grid_values(5, 100),
                "step_size": 0.01}),
             (
             self.context.models.classification.logistic_regression,
             {
                "observation_columns":
                ["vec0", "vec1", "vec2", "vec3", "vec4"],
                "label_column":"res",
                "num_iterations": grid_values(2, 5, 15),
                "step_size": 0.001})],
>>>>>>> 5548fc92
            num_folds=5,
            verbose=False)

        # validate number of models
<<<<<<< HEAD
        all_models = result.all_results
        actual_num_models = 0
        svm_count = 0
        log_count = 0
        for fold in all_models:
            grid_points = fold.grid_points
            actual_num_models += len(grid_points)
            for grid_point in grid_points:
                if "svm" in grid_point.descriptor.model_type.__name__:
                    svm_count += 1
                else:
                    log_count += 1
=======
        (svm_count, log_count, num_models) = self._get_model_counts(
                result, "svm")
>>>>>>> 5548fc92
        expected_num_models = 5 * (2 + 3)
        self.assertEquals(num_models, expected_num_models)
        self.assertEqual(svm_count, 10)
        self.assertEqual(log_count, 15)

    def test_all_results_regressors(self):
        """Test number of regressors created given 5 folds """
        result = self.context.models.cross_validate(
            self.regressor_frame,
            [(
             self.context.models.regression.linear_regression,
             {
                "observation_columns": ["feat1", "feat2"],
                "label_column":"class",
                "max_iterations": grid_values(*xrange(5, 10)),
                "elastic_net_parameter": 0.001}),
             (
             self.context.models.regression.random_forest_regressor,
             {
                "observation_columns": ["feat1", "feat2"],
                "label_column":"class",
                "num_trees": grid_values(2, 5, 15),
                "max_depth": 5})],
            num_folds=5,
            verbose=False)

        # validate number of models
        (rf_count, linreg_count, num_models) = self._get_model_counts(
            result, "random_forest")
        expected_num_models = 5 * (5 + 3)
        self.assertEquals(rf_count + linreg_count, expected_num_models)
        self.assertEqual(rf_count, 15)
        self.assertEqual(linreg_count, 25)

    def test_default_num_fold(self):
        """Test cross validate with default num_fold parameter"""
        result = self.context.models.cross_validate(
<<<<<<< HEAD
            self.frame,
            [(self.context.models.classification.svm,
             {"observation_columns": ["vec0", "vec1", "vec2", "vec3", "vec4"],
              "label_column": "res",
              "num_iterations": grid_values(5, 100),
              "step_size": 0.01}),
             (self.context.models.classification.logistic_regression,
             {"observation_columns": ["vec0", "vec1", "vec2", "vec3", "vec4"],
              "label_column": "res",
              "num_iterations": grid_values(2, 5, 15),
              "step_size": 0.001})],
            verbose=False)

        # validate number of models
        all_models = result.all_results
        actual_num_models = 0
        svm_count = 0
        log_count = 0
        for fold in all_models:
            grid_points = fold.grid_points
            actual_num_models += len(grid_points)
            for grid_point in grid_points:
                if "svm" in grid_point.descriptor.model_type.__name__:
                    svm_count += 1
                else:
                    log_count += 1

=======
            self.classifier_frame,
            [(
             self.context.models.classification.svm,
             {
                "observation_columns":
                ["vec0", "vec1", "vec2", "vec3", "vec4"],
                "label_column":"res",
                "num_iterations": grid_values(5, 100),
                "step_size": 0.01}),
             (
             self.context.models.classification.logistic_regression,
             {
                "observation_columns":
                ["vec0", "vec1", "vec2", "vec3", "vec4"],
                "label_column": "res",
                "num_iterations": grid_values(2, 5, 15),
                "step_size": 0.001})],
            verbose=False)

        # validate number of models
        (svm_count, log_count, num_models) = self._get_model_counts(
                result, "svm")
>>>>>>> 5548fc92
        expected_num_models = 3 * (2 + 3)
        self.assertEquals(num_models, expected_num_models)
        self.assertEqual(svm_count, 6)
        self.assertEqual(log_count, 9)

<<<<<<< HEAD
    def test_averages(self):
        """Test ouptut of cross validate averages"""
        result = self.context.models.cross_validate(
            self.frame,
            [(self.context.models.classification.svm,
             {"observation_columns": ["vec0", "vec1", "vec2", "vec3", "vec4"],
              "label_column": "res",
              "num_iterations": grid_values(5, 100),
              "step_size": 0.01}),
             (self.context.models.classification.logistic_regression,
             {"observation_columns": ["vec0", "vec1", "vec2", "vec3", "vec4"],
              "label_column": "res",
              "num_iterations": grid_values(2, 15),
              "step_size": 0.001})],
=======
    def test_single_fold(self):
        """Test cross validate with num_folds = 1; should throw exception"""
        with self.assertRaises(
                Exception):
            self.context.models.cross_validate(
                self.regressor_frame,
                [(
                self.context.models.regression.linear_regression,
                {
                    "observation_columns":
                    ["feat1", "feat2"],
                    "label_column": "class",
                    "max_iterations": grid_values(5, 100),
                    "reg_param": 0.0001}),
                (
                self.context.models.regression.random_forest_regressor,
                {
                    "observation_columns":
                    ["feat1", "feat2"],
                    "label_column": "class",
                    "num_trees": grid_values(2, 5, 8),
                    "max_depth": 5})],
                verbose=False,
                num_folds=1)

    def test_two_folds(self):
        """Test cross validate with num_folds = 2"""
        result = self.context.models.cross_validate(
            self.regressor_frame,
            [(
             self.context.models.regression.linear_regression,
             {
                "observation_columns":
                ["feat1", "feat2"],
                "label_column": "class",
                "max_iterations": grid_values(5, 100),
                "reg_param": 0.0001}),
             (
             self.context.models.regression.random_forest_regressor,
             {
                "observation_columns":
                ["feat1", "feat2"],
                "label_column": "class",
                "num_trees": grid_values(2, 5, 8),
                "max_depth": 5})],
            verbose=False,
            num_folds=2)

        # validate number of models
        (rf_count, linreg_count, num_models) = self._get_model_counts(
                result, "random")
        expected_num_models = 2 * (2 + 3)
        self.assertEquals(num_models, expected_num_models)
        self.assertEqual(rf_count, 6)
        self.assertEqual(linreg_count, 4)

    def test_averages_classifiers(self):
        """Test ouptut of cross validatation averages for classifiers"""
        result = self.context.models.cross_validate(
            self.classifier_frame,
            [(
             self.context.models.classification.svm,
             {
                "observation_columns":
                ["vec0", "vec1", "vec2", "vec3", "vec4"],
                "label_column":"res",
                "num_iterations": grid_values(5, 100),
                "step_size": 0.01}),
             (
             self.context.models.classification.logistic_regression,
             {
                "observation_columns":
                ["vec0", "vec1", "vec2", "vec3", "vec4"],
                "label_column":"res",
                "num_iterations": grid_values(2, 15),
                "step_size": 0.001})],
>>>>>>> 5548fc92
            num_folds=3,
            verbose=False)

        avg_models = result.averages

        # validate num of models
        self.assertEqual(len(avg_models.grid_points), 4)

<<<<<<< HEAD
        # validate best model among all averages
=======
        # validate model with best accuracy
>>>>>>> 5548fc92
        best_model = avg_models.find_best()
        self.assertEqual(
            best_model.descriptor.model_type.__name__,
            "sparktk.models.classification.logistic_regression")
        self.assertAlmostEqual(
            best_model.metrics.accuracy, .87, delta=0.01)
<<<<<<< HEAD

    def test_invalid_num_fold(self):
        """Test cross validate with num_fold > number of data points"""
        with self.assertRaisesRegexp(Exception, "empty collection"):
            self.context.models.cross_validate(
                self.frame,
                [(self.context.models.classification.svm,
                 {"observation_columns": ["vec0", "vec1", "vec2",
                                          "vec3", "vec4"],
                  "label_column": "res",
                  "num_iterations": grid_values(5, 100),
                  "step_size": 0.01}),
                 (self.context.models.classification.logistic_regression,
                 {"observation_columns": ["vec0", "vec1", "vec2",
                                          "vec3", "vec4"],
                  "label_column": "res",
                  "num_iterations": grid_values(2, 15),
                  "step_size": 0.001})],
=======

    def test_averages_regressors(self):
        """Test ouptut of cross validatation averages for regressors"""
        result = self.context.models.cross_validate(
            self.regressor_frame,
            [(
             self.context.models.regression.linear_regression,
             {
                "observation_columns":
                ["feat1", "feat2"],
                "label_column":"class",
                "max_iterations": grid_values(*xrange(10, 20)),
                "reg_param": 0.001}),
             (
             self.context.models.regression.random_forest_regressor,
             {
                "observation_columns":
                ["feat1", "feat2"],
                "label_column":"class",
                "num_trees": grid_values(*xrange(2, 5)),
                "max_depth": 4})],
            num_folds=3,
            verbose=False)

        avg_models = result.averages

        # validate num of models
        self.assertEqual(len(avg_models.grid_points), 13)

        # validate model with best accuracy
        best_model = avg_models.find_best()
        self.assertEqual(
            best_model.descriptor.model_type.__name__,
            "sparktk.models.regression.random_forest_regressor")
        self.assertAlmostEqual(
            best_model.metrics.r2, 0.415, delta=0.01)

    def test_invalid_num_fold(self):
        """Test cross validate with num_fold > number of data points"""
        with self.assertRaisesRegexp(
                Exception, "empty collection"):
            result = self.context.models.cross_validate(
                self.classifier_frame,
                [(
                 self.context.models.classification.svm,
                 {
                    "observation_columns":
                    ["vec0", "vec1", "vec2", "vec3", "vec4"],
                    "label_column":"res",
                    "num_iterations": grid_values(5, 100),
                    "step_size": 0.01}),
                 (
                 self.context.models.classification.logistic_regression,
                 {
                    "observation_columns":
                    ["vec0", "vec1", "vec2", "vec3", "vec4"],
                    "label_column":"res",
                    "num_iterations": grid_values(2, 15),
                    "step_size": 0.001})],
>>>>>>> 5548fc92
                num_folds=1000000,
                verbose=False)

    def test_float_num_fold(self):
        """Test cross validate with float num_fold"""
        with self.assertRaisesRegexp(
                Exception, "integer argument expected, got float"):
<<<<<<< HEAD
            self.context.models.cross_validate(
                self.frame,
                [(self.context.models.classification.svm,
                 {"observation_columns": ["vec0", "vec1", "vec2",
                                          "vec3", "vec4"],
                  "label_column": "res",
                  "num_iterations": grid_values(5, 100),
                  "step_size": 0.01}),
                 (self.context.models.classification.logistic_regression,
                 {"observation_columns": ["vec0", "vec1", "vec2",
                                          "vec3", "vec4"],
                  "label_column": "res",
                  "num_iterations": grid_values(2, 15),
                  "step_size": 0.001})],
=======
            result = self.context.models.cross_validate(
                self.classifier_frame,
                [(
                 self.context.models.classification.svm,
                 {
                    "observation_columns":
                    ["vec0", "vec1", "vec2", "vec3", "vec4"],
                    "label_column":"res",
                    "num_iterations": grid_values(5, 100),
                    "step_size": 0.01}),
                 (
                 self.context.models.classification.logistic_regression,
                 {
                    "observation_columns":
                    ["vec0", "vec1", "vec2", "vec3", "vec4"],
                    "label_column":"res",
                    "num_iterations": grid_values(2, 15),
                    "step_size": 0.001})],
>>>>>>> 5548fc92
                num_folds=2.5,
                verbose=False)

    def test_invalid_model(self):
        """Test cross validate with invalid model"""
<<<<<<< HEAD
        with self.assertRaisesRegexp(Exception, "no attribute \'BAD\'"):
            self.context.models.cross_validate(
                self.frame,
                [(self.context.models.classification.BAD,
                 {"observation_columns": ["vec0", "vec1", "vec2",
                                          "vec3", "vec4"],
                  "label_column":"res",
                  "num_iterations": grid_values(5, 100),
                  "step_size": 0.01}),
                 (self.context.models.classification.logistic_regression,
                 {"observation_columns": ["vec0", "vec1", "vec2",
                                          "vec3", "vec4"],
                  "label_column":"res",
                  "num_iterations": grid_values(2, 15),
                  "step_size": 0.001})],
                num_folds=2.5,
                verbose=False)


=======
        with self.assertRaisesRegexp(
                Exception, "no attribute \'BAD\'"):
            result = self.context.models.cross_validate(
                self.classifier_frame,
                [(
                 self.context.models.classification.BAD,
                 {
                    "observation_columns":
                    ["vec0", "vec1", "vec2", "vec3", "vec4"],
                    "label_column":"res",
                    "num_iterations": grid_values(5, 100),
                    "step_size": 0.01}),
                 (
                 self.context.models.classification.logistic_regression,
                 {
                    "observation_columns":
                    ["vec0", "vec1", "vec2", "vec3", "vec4"],
                    "label_column":"res",
                    "num_iterations": grid_values(2, 15),
                    "step_size": 0.001})],
                num_folds=2.5,
                verbose=False)

    def _get_model_counts(self, result, model_name):
        # validate number of models
        all_models = result.all_results
        model1_count = 0
        model2_count = 0
        num_models = 0
        for fold in all_models:
            grid_points = fold.grid_points
            num_models += len(grid_points)
            for grid_point in grid_points:
                if model_name in grid_point.descriptor.model_type.__name__:
                    model1_count += 1
                else:
                    model2_count += 1
        return (model1_count, model2_count, num_models)
>>>>>>> 5548fc92
if __name__ == "__main__":
    unittest.main()<|MERGE_RESOLUTION|>--- conflicted
+++ resolved
@@ -48,19 +48,6 @@
     def test_all_results_classifiers(self):
         """Test number of classifiers created given 5 folds """
         result = self.context.models.cross_validate(
-<<<<<<< HEAD
-            self.frame,
-            [(self.context.models.classification.svm,
-             {"observation_columns": ["vec0", "vec1", "vec2", "vec3", "vec4"],
-              "label_column": "res",
-              "num_iterations": grid_values(5, 100),
-              "step_size": 0.01}),
-             (self.context.models.classification.logistic_regression,
-             {"observation_columns": ["vec0", "vec1", "vec2", "vec3", "vec4"],
-              "label_column": "res",
-              "num_iterations": grid_values(2, 5, 15),
-              "step_size": 0.001})],
-=======
             self.classifier_frame,
             [(
              self.context.models.classification.svm,
@@ -78,12 +65,10 @@
                 "label_column":"res",
                 "num_iterations": grid_values(2, 5, 15),
                 "step_size": 0.001})],
->>>>>>> 5548fc92
             num_folds=5,
             verbose=False)
 
         # validate number of models
-<<<<<<< HEAD
         all_models = result.all_results
         actual_num_models = 0
         svm_count = 0
@@ -96,10 +81,7 @@
                     svm_count += 1
                 else:
                     log_count += 1
-=======
-        (svm_count, log_count, num_models) = self._get_model_counts(
-                result, "svm")
->>>>>>> 5548fc92
+
         expected_num_models = 5 * (2 + 3)
         self.assertEquals(num_models, expected_num_models)
         self.assertEqual(svm_count, 10)
@@ -137,35 +119,6 @@
     def test_default_num_fold(self):
         """Test cross validate with default num_fold parameter"""
         result = self.context.models.cross_validate(
-<<<<<<< HEAD
-            self.frame,
-            [(self.context.models.classification.svm,
-             {"observation_columns": ["vec0", "vec1", "vec2", "vec3", "vec4"],
-              "label_column": "res",
-              "num_iterations": grid_values(5, 100),
-              "step_size": 0.01}),
-             (self.context.models.classification.logistic_regression,
-             {"observation_columns": ["vec0", "vec1", "vec2", "vec3", "vec4"],
-              "label_column": "res",
-              "num_iterations": grid_values(2, 5, 15),
-              "step_size": 0.001})],
-            verbose=False)
-
-        # validate number of models
-        all_models = result.all_results
-        actual_num_models = 0
-        svm_count = 0
-        log_count = 0
-        for fold in all_models:
-            grid_points = fold.grid_points
-            actual_num_models += len(grid_points)
-            for grid_point in grid_points:
-                if "svm" in grid_point.descriptor.model_type.__name__:
-                    svm_count += 1
-                else:
-                    log_count += 1
-
-=======
             self.classifier_frame,
             [(
              self.context.models.classification.svm,
@@ -188,28 +141,11 @@
         # validate number of models
         (svm_count, log_count, num_models) = self._get_model_counts(
                 result, "svm")
->>>>>>> 5548fc92
         expected_num_models = 3 * (2 + 3)
         self.assertEquals(num_models, expected_num_models)
         self.assertEqual(svm_count, 6)
         self.assertEqual(log_count, 9)
 
-<<<<<<< HEAD
-    def test_averages(self):
-        """Test ouptut of cross validate averages"""
-        result = self.context.models.cross_validate(
-            self.frame,
-            [(self.context.models.classification.svm,
-             {"observation_columns": ["vec0", "vec1", "vec2", "vec3", "vec4"],
-              "label_column": "res",
-              "num_iterations": grid_values(5, 100),
-              "step_size": 0.01}),
-             (self.context.models.classification.logistic_regression,
-             {"observation_columns": ["vec0", "vec1", "vec2", "vec3", "vec4"],
-              "label_column": "res",
-              "num_iterations": grid_values(2, 15),
-              "step_size": 0.001})],
-=======
     def test_single_fold(self):
         """Test cross validate with num_folds = 1; should throw exception"""
         with self.assertRaises(
@@ -286,7 +222,6 @@
                 "label_column":"res",
                 "num_iterations": grid_values(2, 15),
                 "step_size": 0.001})],
->>>>>>> 5548fc92
             num_folds=3,
             verbose=False)
 
@@ -295,18 +230,13 @@
         # validate num of models
         self.assertEqual(len(avg_models.grid_points), 4)
 
-<<<<<<< HEAD
-        # validate best model among all averages
-=======
         # validate model with best accuracy
->>>>>>> 5548fc92
         best_model = avg_models.find_best()
         self.assertEqual(
             best_model.descriptor.model_type.__name__,
             "sparktk.models.classification.logistic_regression")
         self.assertAlmostEqual(
             best_model.metrics.accuracy, .87, delta=0.01)
-<<<<<<< HEAD
 
     def test_invalid_num_fold(self):
         """Test cross validate with num_fold > number of data points"""
@@ -325,48 +255,13 @@
                   "label_column": "res",
                   "num_iterations": grid_values(2, 15),
                   "step_size": 0.001})],
-=======
-
-    def test_averages_regressors(self):
-        """Test ouptut of cross validatation averages for regressors"""
-        result = self.context.models.cross_validate(
-            self.regressor_frame,
-            [(
-             self.context.models.regression.linear_regression,
-             {
-                "observation_columns":
-                ["feat1", "feat2"],
-                "label_column":"class",
-                "max_iterations": grid_values(*xrange(10, 20)),
-                "reg_param": 0.001}),
-             (
-             self.context.models.regression.random_forest_regressor,
-             {
-                "observation_columns":
-                ["feat1", "feat2"],
-                "label_column":"class",
-                "num_trees": grid_values(*xrange(2, 5)),
-                "max_depth": 4})],
-            num_folds=3,
-            verbose=False)
-
-        avg_models = result.averages
-
-        # validate num of models
-        self.assertEqual(len(avg_models.grid_points), 13)
-
-        # validate model with best accuracy
-        best_model = avg_models.find_best()
-        self.assertEqual(
-            best_model.descriptor.model_type.__name__,
-            "sparktk.models.regression.random_forest_regressor")
-        self.assertAlmostEqual(
-            best_model.metrics.r2, 0.415, delta=0.01)
-
-    def test_invalid_num_fold(self):
-        """Test cross validate with num_fold > number of data points"""
+                num_folds=1000000,
+                verbose=False)
+
+    def test_float_num_fold(self):
+        """Test cross validate with float num_fold"""
         with self.assertRaisesRegexp(
-                Exception, "empty collection"):
+                Exception, "integer argument expected, got float"):
             result = self.context.models.cross_validate(
                 self.classifier_frame,
                 [(
@@ -385,75 +280,11 @@
                     "label_column":"res",
                     "num_iterations": grid_values(2, 15),
                     "step_size": 0.001})],
->>>>>>> 5548fc92
-                num_folds=1000000,
-                verbose=False)
-
-    def test_float_num_fold(self):
-        """Test cross validate with float num_fold"""
-        with self.assertRaisesRegexp(
-                Exception, "integer argument expected, got float"):
-<<<<<<< HEAD
-            self.context.models.cross_validate(
-                self.frame,
-                [(self.context.models.classification.svm,
-                 {"observation_columns": ["vec0", "vec1", "vec2",
-                                          "vec3", "vec4"],
-                  "label_column": "res",
-                  "num_iterations": grid_values(5, 100),
-                  "step_size": 0.01}),
-                 (self.context.models.classification.logistic_regression,
-                 {"observation_columns": ["vec0", "vec1", "vec2",
-                                          "vec3", "vec4"],
-                  "label_column": "res",
-                  "num_iterations": grid_values(2, 15),
-                  "step_size": 0.001})],
-=======
-            result = self.context.models.cross_validate(
-                self.classifier_frame,
-                [(
-                 self.context.models.classification.svm,
-                 {
-                    "observation_columns":
-                    ["vec0", "vec1", "vec2", "vec3", "vec4"],
-                    "label_column":"res",
-                    "num_iterations": grid_values(5, 100),
-                    "step_size": 0.01}),
-                 (
-                 self.context.models.classification.logistic_regression,
-                 {
-                    "observation_columns":
-                    ["vec0", "vec1", "vec2", "vec3", "vec4"],
-                    "label_column":"res",
-                    "num_iterations": grid_values(2, 15),
-                    "step_size": 0.001})],
->>>>>>> 5548fc92
                 num_folds=2.5,
                 verbose=False)
 
     def test_invalid_model(self):
         """Test cross validate with invalid model"""
-<<<<<<< HEAD
-        with self.assertRaisesRegexp(Exception, "no attribute \'BAD\'"):
-            self.context.models.cross_validate(
-                self.frame,
-                [(self.context.models.classification.BAD,
-                 {"observation_columns": ["vec0", "vec1", "vec2",
-                                          "vec3", "vec4"],
-                  "label_column":"res",
-                  "num_iterations": grid_values(5, 100),
-                  "step_size": 0.01}),
-                 (self.context.models.classification.logistic_regression,
-                 {"observation_columns": ["vec0", "vec1", "vec2",
-                                          "vec3", "vec4"],
-                  "label_column":"res",
-                  "num_iterations": grid_values(2, 15),
-                  "step_size": 0.001})],
-                num_folds=2.5,
-                verbose=False)
-
-
-=======
         with self.assertRaisesRegexp(
                 Exception, "no attribute \'BAD\'"):
             result = self.context.models.cross_validate(
@@ -492,6 +323,7 @@
                 else:
                     model2_count += 1
         return (model1_count, model2_count, num_models)
->>>>>>> 5548fc92
+
+
 if __name__ == "__main__":
     unittest.main()