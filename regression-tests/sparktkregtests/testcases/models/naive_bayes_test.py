# vim: set encoding=utf-8

#  Copyright (c) 2016 Intel Corporation 
#
#  Licensed under the Apache License, Version 2.0 (the "License");
#  you may not use this file except in compliance with the License.
#  You may obtain a copy of the License at
#
#       http://www.apache.org/licenses/LICENSE-2.0
#
#  Unless required by applicable law or agreed to in writing, software
#  distributed under the License is distributed on an "AS IS" BASIS,
#  WITHOUT WARRANTIES OR CONDITIONS OF ANY KIND, either express or implied.
#  See the License for the specific language governing permissions and
#  limitations under the License.
#

""" Tests Naive Bayes Model against known values.  """

import unittest
from sparktkregtests.lib import sparktk_test
from pyspark import SparkContext
from pyspark.mllib import classification
from pyspark.mllib.regression import LabeledPoint


class NaiveBayes(sparktk_test.SparkTKTestCase):

    def setUp(self):
        """Build the frames needed for the tests."""
        super(NaiveBayes, self).setUp()

        dataset = self.get_file("naive_bayes.csv")
        schema = [("label", int),
                  ("f1", int),
                  ("f2", int),
                  ("f3", int)]
        self.frame = self.context.frame.import_csv(dataset, schema=schema)

    def test_model_train_empty_feature(self):
        """Test empty string for training features throws errors."""
        with self.assertRaisesRegexp(Exception,
                                     "observationColumn must not be null nor empty"):
            self.context.models.classification.naive_bayes.train(self.frame,
                                                                 "",
                                                                 "label")

    def test_model_train_empty_label_coloum(self):
        """Test empty string for label coloum throws error."""
        with self.assertRaisesRegexp(Exception,
                                     "labelColumn must not be null nor empty"):
            self.context.models.classification.naive_bayes.train(self.frame,
                                                                 "['f1', 'f2', 'f3']",
                                                                 "")

    def test_model_test(self):
        """Test training intializes theta, pi and labels"""
        model = self.context.models.classification.naive_bayes.train(self.frame,
                                                                     ['f1', 'f2', 'f3'],
                                                                     "label")

        res = model.test(self.frame)
        true_pos = float(res.confusion_matrix["Predicted_Pos"]["Actual_Pos"])
        false_neg = float(res.confusion_matrix["Predicted_Neg"]["Actual_Pos"])
        false_pos = float(res.confusion_matrix["Predicted_Pos"]["Actual_Neg"])
        true_neg = float(res.confusion_matrix["Predicted_Neg"]["Actual_Neg"])
        recall = true_pos / (false_neg + true_pos)
        precision = true_pos / (false_pos + true_pos)
        f_measure = float(2) / (float(1/precision) + float(1/recall))
        accuracy = float(true_pos + true_neg) / self.frame.count()
        self.assertAlmostEqual(res.recall, recall)
        self.assertAlmostEqual(res.precision, precision)
        self.assertAlmostEqual(res.f_measure, f_measure)
        self.assertAlmostEqual(res.accuracy, accuracy)

    def test_model_publish_bayes(self):
        """Test training intializes theta, pi and labels"""
        model = self.context.models.classification.naive_bayes.train(self.frame,
<<<<<<< HEAD
                                                                     "label",
                                                                     ['f1', 'f2', 'f3'])
        file_name = self.get_name("naive_bayes")
        path = model.export_to_mar(self.get_export_file(file_name))
=======
                                                                     ['f1', 'f2', 'f3'],
                                                                     "label")
        path = model.publish()
>>>>>>> 45c877f8
        self.assertIn("hdfs", path)
        self.assertIn("naive_bayes", path)


    def test_model_test_paramater_initiation(self):
        """Test training intializes theta, pi and labels"""
        # we will compare pyspark's result with sparktks for predict
        # points will be an array of pyspark LabelPoints
        points = []
        # the location of the dataset
        location = self.get_local_dataset("naive_bayes.csv")
        
        # we have to build a dataset for pyspark
        # pyspark expects an rdd of LabelPoints for
        # its NaiveBayes model
        with open(location, 'r') as datafile:
            lines = datafile.read().split('\n')
            dataset = []
            # for each line, split into columns and
            # create a label point object out of each line
            for line in lines:
                if line is not "":
                    line = map(int, line.split(","))
                    label = line[0]
                    features = line[1:4]
                    lp = LabeledPoint(label, features)
                    points.append(lp)
        # use pyspark context to parallelize
        dataframe = self.context.sc.parallelize(points)
        
        # create a pyspark model from the data and a sparktk model
        pyspark_model = classification.NaiveBayes.train(dataframe, 1.0)
        model = self.context.models.classification.naive_bayes.train(self.frame,
                                                                     ['f1', 'f2', 'f3'],
                                                                     "label")

        # use our sparktk model to predict, download to pandas for 
        # ease of comparison
        predicted_frame = model.predict(self.frame, ['f1', 'f2', 'f3'])
        analysis = predicted_frame.to_pandas()
        
        # iterate through the sparktk result and compare the prediction
        # with pyspark's prediction
        for index, row in analysis.iterrows():
            # extract the features
            features = [row["f1"], row["f2"], row["f3"]]
            # use the features to get pyspark's result
            pyspark_result = pyspark_model.predict(features)
            self.assertEqual(row["predicted_class"], pyspark_result)


if __name__ == '__main__':
    unittest.main()<|MERGE_RESOLUTION|>--- conflicted
+++ resolved
@@ -76,16 +76,10 @@
     def test_model_publish_bayes(self):
         """Test training intializes theta, pi and labels"""
         model = self.context.models.classification.naive_bayes.train(self.frame,
-<<<<<<< HEAD
                                                                      "label",
                                                                      ['f1', 'f2', 'f3'])
         file_name = self.get_name("naive_bayes")
         path = model.export_to_mar(self.get_export_file(file_name))
-=======
-                                                                     ['f1', 'f2', 'f3'],
-                                                                     "label")
-        path = model.publish()
->>>>>>> 45c877f8
         self.assertIn("hdfs", path)
         self.assertIn("naive_bayes", path)
 
