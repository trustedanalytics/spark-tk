--- conflicted
+++ resolved
@@ -86,15 +86,9 @@
                                                              self.vectors,
                                                              scalings=[1.0, 1.0, 1.0, 1.0, 1.0],
                                                              k=5,
-<<<<<<< HEAD
-                                                             max_iterations=35)
-        kmodel.predict(self.frame_test)
-        self._validate(kmodel, self.frame_test)
-=======
                                                              max_iter=35)
         predicted_frame = kmodel.predict(self.frame_test)
         self._validate(kmodel, predicted_frame)
->>>>>>> c1183491
 
     def test_convergence_tolerance_assign(self):
         """Tests kmeans cluster with an arbitrary convergence tol. """
@@ -102,15 +96,9 @@
                                                              self.vectors,
                                                              scalings=[1.0, 1.0, 1.0, 1.0, 1.0],
                                                              k=5,
-<<<<<<< HEAD
-                                                             convergence_tol=.000000000001)
-        kmodel.predict(self.frame_test)
-        self._validate(kmodel, self.frame_test)
-=======
                                                              epsilon=.000000000001)
         predicted_frame = kmodel.predict(self.frame_test)
         self._validate(kmodel, predicted_frame)
->>>>>>> c1183491
 
     @unittest.skip("publish model not complete in dev")
     def test_publish(self):
