--- conflicted
+++ resolved
@@ -244,16 +244,10 @@
         training_frame = self.lattice2frame(train_lattice)
 
         svm_model = self.context.models.classification.svm.train(training_frame,
-<<<<<<< HEAD
                                                                  "model_class",
                                                                  ["x", "y"])
         file_name = self.get_name("svm")
         path = svm_model.export_to_mar(self.get_export_file(file_name))
-=======
-                                                                 ["x", "y"],
-                                                                 "model_class")
-        path = svm_model.publish()
->>>>>>> 45c877f8
 
         self.assertIn("hdfs", path)
         self.assertIn("svm", path)
