# vim: set encoding=utf-8

#  Copyright (c) 2016 Intel Corporation 
#
#  Licensed under the Apache License, Version 2.0 (the "License");
#  you may not use this file except in compliance with the License.
#  You may obtain a copy of the License at
#
#       http://www.apache.org/licenses/LICENSE-2.0
#
#  Unless required by applicable law or agreed to in writing, software
#  distributed under the License is distributed on an "AS IS" BASIS,
#  WITHOUT WARRANTIES OR CONDITIONS OF ANY KIND, either express or implied.
#  See the License for the specific language governing permissions and
#  limitations under the License.
#

"""tests dicom.filter functionality"""

import unittest
from sparktkregtests.lib import sparktk_test
import os
import dicom
import numpy
import random
from lxml import etree


class DicomFilterKeywordsTest(sparktk_test.SparkTKTestCase):

    def setUp(self):
        """import dicom data for testing"""
        super(DicomFilterKeywordsTest, self).setUp()
        self.dataset = self.get_file("dicom_uncompressed")
        self.dicom = self.context.dicom.import_dcm(self.dataset)
        self.xml_directory = "../../../datasets/dicom/dicom_uncompressed/xml/"
        self.image_directory = "../../../datasets/dicom/dicom_uncompressed/imagedata/"
        self.query = ".//DicomAttribute[@keyword='KEYWORD']/Value/text()"

    def test_filter_one_column_one_result_basic(self):
        """test filter with one unique key"""
        # get the pandas frame for ease of access
        metadata = self.dicom.metadata.to_pandas()
        
        # grab a random row and extract the SOPInstanceUID from that record
        random_row_index = random.randint(0, self.dicom.metadata.count() - 1)
        random_row = metadata["metadata"][random_row_index]
        xml_data = etree.fromstring(random_row.encode("ascii", "ignore"))
        random_row_sopi_id = xml_data.xpath(self.query.replace("KEYWORD", "SOPInstanceUID"))[0]

        # get all of the records with our randomly selected sopinstanceuid
        # since sopinstanceuid is supposed to be unique for each record
        # we should only get back the record which we randomly selected above
        self.dicom.filter_by_keywords({"SOPInstanceUID" : random_row_sopi_id })

        # check that our result is correct
        # we should have gotten back from filter the row
        # which we randomly selected
        self.assertEqual(self.dicom.metadata.count(), 1)
        pandas = self.dicom.metadata.to_pandas()["metadata"]
        record = pandas[0]
        self.assertEqual(str(random_row), str(record))

    def test_filter_one_col_multi_result_basic(self):
        """test filter by keyword with one keyword mult record result"""
        # get pandas frame for ease of access
        metadata = self.dicom.metadata.to_pandas()

        # grab a random row and extract the patient id
        first_row = metadata["metadata"][0]
        xml_data = etree.fromstring(first_row.encode("ascii", "ignore"))
        first_row_patient_id = xml_data.xpath(self.query.replace("KEYWORD", "PatientID"))[0]

        # filter the records ourselves to get the expected result
        expected_result = self._filter({"PatientID" : first_row_patient_id })

        # get all of the records with that patient id
        self.dicom.filter_by_keywords({"PatientID" : first_row_patient_id })

        # get the pandas frame for ease of access
        pandas_result = self.dicom.metadata.to_pandas()["metadata"]

        # ensure that our expected result matches what dicom returned
        self.assertEqual(len(expected_result), self.dicom.metadata.count())
        for record, filtered_record in zip(expected_result, pandas_result):
            self.assertEqual(record, filtered_record.encode("ascii", "ignore"))

    def test_filter_multiple_columns_basic(self):
        """test filter with multiple key vals"""
        # first we will generate a filter randomly by
        # randomly selecting a row and extracting values that we want to use
        keyword_filter = {}
        metadata = self.dicom.metadata.to_pandas()["metadata"]
        first_row = metadata[0]
        xml_data = etree.fromstring(first_row.encode("ascii", "ignore"))
        first_row_patient_id = xml_data.xpath(self.query.replace("KEYWORD", "PatientID"))[0]
        first_row_body_part = xml_data.xpath(self.query.replace("KEYWORD", "BodyPartExamined"))[0]
        keyword_filter["PatientID"] = first_row_patient_id
        keyword_filter["BodyPartExamined"] = first_row_body_part

        # now we generate our expected result by filtering ourselves
        matching_records = self._filter(keyword_filter)

        # get the records which match our filter
        self.dicom.filter_by_keywords(keyword_filter)
        pandas_result = self.dicom.metadata.to_pandas()["metadata"]

        # finally we check to ensure that dicom's result matches our expected result
        self.assertEqual(len(matching_records), self.dicom.metadata.count())
        for expected_record, actual_record in zip(matching_records, pandas_result):
            ascii_actual_result = actual_record.encode("ascii", "ignore")
            self.assertEqual(ascii_actual_result, expected_record)

    def test_filter_invalid_column(self):
        """test filter invalid key"""
        self.dicom.filter_by_keywords({ "invalid keyword" : "value" })
        self.assertEqual(0, self.dicom.metadata.count())

    def test_filter_multiple_invalid_columns(self):
        """test filter mult invalid keys"""
        self.dicom.filter_by_keywords({ "invalid" : "bla", "another_invalid_col" : "bla" })
        self.assertEqual(0, self.dicom.metadata.count())

<<<<<<< HEAD
=======
    @unittest.skip("sparktk: zero matching records for dicom.filter_by_keyword fails")
>>>>>>> 018122d6
    def test_valid_keyword_zero_results(self):
        """test filter with key-value pair, key exists but no matches"""
        self.dicom.filter_by_keywords({ "SOPInstanceUID" : 2 })
        self.assertEqual(0, self.dicom.metadata.count())

    def test_filter_invalid_valid_col_mix(self):
        """test filter with mix of valid and invalid keys"""
        # first we get a valid patient id by selecting the first row
        # and extracting its patient id
        first_row = self.dicom.metadata.to_pandas()["metadata"][0]
        xml_data = etree.fromstring(first_row.encode("ascii", "ignore"))
        patient_id = xml_data.xpath(self.query.replace("KEYWORD", "PatientID"))[0]

        # now we ask dicom to filter using a filter which is a mix of a valid key-value
        # pair and an invalid key-value pair
        self.dicom.filter_by_keywords({ "PatientID" : patient_id, "Invalid" : "bla" })

        # since there are no records which meet BOTH key value criterias
        # we assert that 0 records were returned
        self.assertEqual(0, self.dicom.metadata.count())
<<<<<<< HEAD

=======
 
>>>>>>> 018122d6
    def test_filter_invalid_type(self):
        """test filter invalid param type"""
        with self.assertRaisesRegexp(Exception, "incomplete format"):
            self.dicom.filter_by_keywords(1)
            self.dicom.metadata.count()

    def test_filter_unicode_columns(self):
        """test filter by keyword with unicode keys"""
        # the logic is the same as test_filter_one_column above
        # the only difference is here we are giving the keys as unicode
        # strings instead of standard python strings
        metadata = self.dicom.metadata.to_pandas()
        first_row = metadata["metadata"][0]
        xml_data = etree.fromstring(first_row.encode("ascii", "ignore"))
        first_row_patient_id = xml_data.xpath(self.query.replace("KEYWORD", "PatientID"))[0]

        expected_result = self._filter({ "PatientID" : first_row_patient_id })

        self.dicom.filter_by_keywords({ u'PatientID' : first_row_patient_id })
        pandas_result = self.dicom.metadata.to_pandas()["metadata"]

        self.assertEqual(len(expected_result), self.dicom.metadata.count())
        for record, filtered_record in zip(expected_result, pandas_result):
            self.assertEqual(record, filtered_record.encode("ascii", "ignore"))

    def _filter(self, keywords):
        """generate our expected result by filtering the records"""
        # here we are generating the expected result from the key-value
        # filter so that we can compare it to what dicom returns
        # we will iterate through the dicom metadata to get all of the
        # records which match our key-value criteria
        matching_records = []

        pandas_metadata = self.dicom.metadata.to_pandas()["metadata"]
        for row in pandas_metadata:
            ascii_xml = row.encode("ascii", "ignore")
            xml = etree.fromstring(row.encode("ascii", "ignore"))
            for keyword in keywords:
                this_row_keyword_value = xml.xpath(self.query.replace("KEYWORD", keyword))[0]
                if this_row_keyword_value == keywords[keyword]:
                    if ascii_xml not in matching_records:
                        matching_records.append(ascii_xml)

        return matching_records
                


if __name__ == "__main__":
    unittest.main()<|MERGE_RESOLUTION|>--- conflicted
+++ resolved
@@ -121,14 +121,15 @@
         self.dicom.filter_by_keywords({ "invalid" : "bla", "another_invalid_col" : "bla" })
         self.assertEqual(0, self.dicom.metadata.count())
 
-<<<<<<< HEAD
-=======
-    @unittest.skip("sparktk: zero matching records for dicom.filter_by_keyword fails")
->>>>>>> 018122d6
     def test_valid_keyword_zero_results(self):
         """test filter with key-value pair, key exists but no matches"""
-        self.dicom.filter_by_keywords({ "SOPInstanceUID" : 2 })
+        self.dicom.filter_by_keywords({ "SOPInstanceUID" : "2" })
         self.assertEqual(0, self.dicom.metadata.count())
+
+    def test_invalid_value_type(self):
+        """test filter with key-value pair, key exists but value is not type of str"""
+        with self.assertRaisesRegexp(TypeError, "both keyword and value should be of <type 'str'>"):
+            self.dicom.filter_by_keywords({"SOPInstanceUID" : 2})
 
     def test_filter_invalid_valid_col_mix(self):
         """test filter with mix of valid and invalid keys"""
@@ -145,11 +146,7 @@
         # since there are no records which meet BOTH key value criterias
         # we assert that 0 records were returned
         self.assertEqual(0, self.dicom.metadata.count())
-<<<<<<< HEAD
 
-=======
- 
->>>>>>> 018122d6
     def test_filter_invalid_type(self):
         """test filter invalid param type"""
         with self.assertRaisesRegexp(Exception, "incomplete format"):
