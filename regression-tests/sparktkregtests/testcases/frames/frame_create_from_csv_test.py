--- conflicted
+++ resolved
@@ -111,7 +111,6 @@
         # the csv file, we check for length and content
         self.assertEqual(len(passwd_frame.take(1)[0]),
                          len(passwd_schema))
-<<<<<<< HEAD
         passwd_frame_rows = passwd_frame.take(passwd_frame.count()).data
 
         for frame_row, csv_row in zip(passwd_frame_rows, csv_list):
@@ -122,11 +121,6 @@
                     self.assertEqual(frame_item, int(csv_item))
                 else:
                     self.assertEqual(str(frame_item), csv_item)
-=======
-        passwd_frame_rows = passwd_frame.take(passwd_frame.count())
-        for (frame_row, array_row) in zip(passwd_frame_rows, csv_list):
-            self.assertEqual(str(map(str, frame_row)), str(array_row))
->>>>>>> 2c2a1afa
 
     def test_frame_delim_tab(self):
         """Test building a frame with a tab delimiter."""
@@ -139,14 +133,9 @@
 
         # create our frame and test that it has the right number of columns
         tab_delim_frame = self.context.frame.import_csv(dataset_delimT,
-<<<<<<< HEAD
                                                         schema=white_schema,
                                                         delimiter='\t')
         self.assertEqual(len(tab_delim_frame.take(1).data[0]),
-=======
-                schema=white_schema, delimiter='\t')
-        self.assertEqual(len(tab_delim_frame.take(1)[0]),
->>>>>>> 2c2a1afa
                          len(white_schema))
 
         # now we get the lines of data from the csv file for comparison
@@ -159,7 +148,6 @@
 
         # finally we extract the data from the frame and compare it to
         # what we got from reading the csv file directly
-<<<<<<< HEAD
         delim_frame_data = tab_delim_frame.take(tab_delim_frame.count()).data
 
         for (frame_row, csv_line) in zip(delim_frame_data, numpy.array(csv_list)):
@@ -170,28 +158,6 @@
                     self.assertEqual(frame_item, int(csv_item))
                 else:
                     self.assertEqual(str(frame_item), csv_item)
-=======
-        delim_frame_rows = tab_delim_frame.take(tab_delim_frame.count())
-        for (frame_row, array_row) in zip(delim_frame_rows, csv_list):
-            # we must iterate through the items in each line
-            # because they are of different data types
-            # and if we compare them just as strings or list it will fail
-            # since the float number convert to slightly differnet values
-            # depending on how they are read
-            for (frame_item, array_item) in zip(frame_row, array_row):
-                try:
-                    # the values will be slightly different
-                    # for the float vars because they are read
-                    # differently by our csv reader
-                    # so we use almostEqual
-                    self.assertAlmostEqual(float(frame_item),
-                            float(array_item))
-                except:
-                    # if they are not floats
-                    # then just compare them as strings
-                    self.assertEqual(str(frame_item),
-                            str(array_item))
->>>>>>> 2c2a1afa
 
     def test_delimiter_none(self):
         """Test a delimiter of None errors."""
