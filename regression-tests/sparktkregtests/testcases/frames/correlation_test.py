--- conflicted
+++ resolved
@@ -44,24 +44,6 @@
 
     def test_correl_matrix(self):
         """Verify correlation matrix on all columns"""
-<<<<<<< HEAD
-        correl_matrix = self.base_frame.correlation_matrix(self.base_frame.column_names)
-        numpy_correl = list(numpy.corrcoef(list(self.base_frame.take(self.base_frame.count())),
-                                              rowvar=False))
-
-        # convert to lists for ease of comparison
-        correl_flat = list(numpy.array(correl_matrix.take(correl_matrix.count())).flat)
-        numpy_correl = list(numpy.array(numpy_correl).flat)
-
-        # compare the correl matrix values with the expected results
-        for correl_value, ref_value in zip(correl_flat, numpy_correl):
-            if math.isnan(ref_value):
-                # the diagonal is miscalculated as 1 in spark. This is a known
-                # flaw, the diagonal provides no useful information
-                self.assertTrue(math.isnan(correl_value) or correl_value == 1)
-            else:
-                self.assertAlmostEqual(correl_value, ref_value, 5)
-=======
         correl_matrix = self.base_frame.correlation_matrix(self.base_frame.column_names).take(self.count)
         numpy_correl = numpy.ma.corrcoef(list(self.base_frame.take(self.base_frame.count())),
                                               rowvar=False)
@@ -75,7 +57,6 @@
                     self.assertTrue(math.isnan(correl_matrix[i][j]))
                 else:
                     self.assertAlmostEqual(correl_matrix[i][j], numpy_correl[i][j])
->>>>>>> 8e322fcd
 
 
 if __name__ == "__main__":
