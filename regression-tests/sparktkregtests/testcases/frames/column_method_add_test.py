--- conflicted
+++ resolved
@@ -113,32 +113,19 @@
     def test_add_columns_add_existing_name(self):
         """Test adding columns with existing names errors"""
         with self.assertRaisesRegexp(
-<<<<<<< HEAD
-                Exception, "Schemas have conflicting column names"):
-=======
                 Exception, "requirement failed: Schemas have conflicting column names. Please rename before merging. Left Schema: int, str, float Right Schema: str"):
->>>>>>> 5a179223
             self.frame.add_columns(lambda row: udf_int_val, ('str', int))
             self.frame.inspect()
 
     def test_add_column_with_empty_name(self):
         """Test adding a column with an empty name errors"""
-<<<<<<< HEAD
-        with self.assertRaisesRegexp(Exception, "column name can't be empty"):
-=======
         with self.assertRaisesRegexp(Exception, "requirement failed: column name can't be empty"):
->>>>>>> 5a179223
             self.frame.add_columns(lambda row: udf_int_val, ('', int))
             self.frame.inspect()
 
     def test_add_column_null_schema_no_force(self):
         """Test adding a column with a null schema errors, don't force eval"""
-<<<<<<< HEAD
-        with self.assertRaisesRegexp(
-                Exception, "schema expected to contain tuples"):
-=======
         with self.assertRaisesRegexp(ValueError, "schema expected to contain tuples, encountered type <type 'NoneType'>"):
->>>>>>> 5a179223
             self.frame.add_columns(lambda row: udf_int_val, None)
 
     def test_add_column_empty_schema_no_force(self):
