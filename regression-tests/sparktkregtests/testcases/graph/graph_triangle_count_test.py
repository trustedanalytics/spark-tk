"""Tests triangle count for ATK against the networkx implementation"""

import unittest

import networkx as nx

from sparktkregtests.lib import sparktk_test


class TriangleCount(sparktk_test.SparkTKTestCase):

    def test_triangle_counts(self):
        """Build frames and graphs to exercise"""
        super(TriangleCount, self).setUp()
        graph_data = self.get_file("clique_10.csv")
        schema = [('src', str),
                  ('dst', str)]

        # set up the vertex frame, which is the union of the src and
        # the dst columns of the edges
        self.frame = self.context.frame.import_csv(graph_data, schema=schema)
        self.vertices = self.frame.copy()
        self.vertices2 = self.frame.copy()
        self.vertices.rename_columns({"src": "id"})
        self.vertices.drop_columns(["dst"])
        self.vertices2.rename_columns({"dst": "id"})
        self.vertices2.drop_columns(["src"])
        self.vertices.append(self.vertices2)
        self.vertices.drop_duplicates()

        self.graph = self.context.graph.create(self.vertices, self.frame)

        result = self.graph.triangle_count()

<<<<<<< HEAD
        triangles = result.to_pandas(result.count())
        # Create a dictionary of triangle count per node:
=======
        triangles = result.download(result.count())
        # Create a dictionary of triangle count per triangle:
>>>>>>> 14898e7c
        dictionary_of_triangle_count = {i['Vertex']: (i['Triangles'])
                                        for (_, i) in triangles.iterrows()}

        edge_list = self.frame.take(
            n=self.frame.count(), columns=['src', 'dst'])

        # build the network x result
        g = nx.Graph()
        g.add_edges_from(edge_list)
        triangle_counts_from_networkx = nx.triangles(g)

        self.assertEqual(
            dictionary_of_triangle_count, triangle_counts_from_networkx)

if __name__ == '__main__':
    unittest.main()<|MERGE_RESOLUTION|>--- conflicted
+++ resolved
@@ -32,13 +32,8 @@
 
         result = self.graph.triangle_count()
 
-<<<<<<< HEAD
         triangles = result.to_pandas(result.count())
-        # Create a dictionary of triangle count per node:
-=======
-        triangles = result.download(result.count())
         # Create a dictionary of triangle count per triangle:
->>>>>>> 14898e7c
         dictionary_of_triangle_count = {i['Vertex']: (i['Triangles'])
                                         for (_, i) in triangles.iterrows()}
 
