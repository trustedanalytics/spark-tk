--- conflicted
+++ resolved
@@ -17,12 +17,6 @@
 
 from sparktk.propobj import PropertiesObject
 from sparktk.tkcontext import TkContext
-<<<<<<< HEAD
-tc=TkContext.implicit
-
-
-def export_to_orientdb(self,orientdb_conf,db_name,vertex_type_column_name=None, edge_type_column_name=None):
-=======
 tc = TkContext.implicit
 
 
@@ -33,7 +27,6 @@
                        edge_type_column_name=None,
                        batch_size=1000,
                        db_properties=None):
->>>>>>> 42171e67
 
     """
     Export Spark-tk Graph (GraphFrame) to OrientDB API creates OrientDB database with the given database name, URL
@@ -43,12 +36,6 @@
     Parameters
     ----------
 
-<<<<<<< HEAD
-    :param:(OrientConf) orientdb_conf: OrientDB configurations
-    :param:(str) db_name: OrientDB database name
-    :param:(Optional(str)) vertex_type_column_name: column name from the vertex data frame specified to be the vertex type
-    :param:(Optional(str)) edge_type_column_name: column name from the edge data frame specified to be the edge type
-=======
     :param orientdb_conf: (OrientConf) configuration settings for the OrientDB connection
     :param db_name: (str) OrientDB database name
     :param vertex_type_column_name: (Optional(str)) column name from the vertex data frame specified to be the vertex type
@@ -56,20 +43,10 @@
     :param batch_size: (int) batch size for graph ETL to OrientDB database
     :param db_properties: (Optional(dict(str,any))) additional properties for OrientDB database
 
->>>>>>> 42171e67
 
     Example
     -------
   <skip>
-<<<<<<< HEAD
-        >>> v = tc.frame.create([("a", "Alice", 34,"F"),
-        ...     ("b", "Bob", 36,"M"),
-        ...     ("c", "Charlie", 30,"M"),
-        ...     ("d", "David", 29,"M"),
-        ...     ("e", "Esther", 32,"F"),
-        ...     ("f", "Fanny", 36,"F"),
-        ...     ], ["id", "name", "age","gender"])
-=======
         >>> v = tc.frame.create([("a", "Alice", 34, "F"),
         ...     ("b", "Bob", 36, "M"),
         ...     ("c", "Charlie", 30, "M"),
@@ -77,7 +54,6 @@
         ...     ("e", "Esther", 32, "F"),
         ...     ("f", "Fanny", 36, "F"),
         ...     ], ["id", "name", "age", "gender"])
->>>>>>> 42171e67
 
         >>> e = tc.frame.create([("a", "b", "friend"),
         ...     ("b", "c", "follow"),
@@ -91,20 +67,6 @@
 
         >>> sparktk_graph = tc.graph.create(v, e)
 
-<<<<<<< HEAD
-
-         >>> hostname = "localhost"
-
-        >>> port_number = "2424"
-
-        >>> db_name = "GraphDatabase"
-
-        >>> root_password = "root"
-
-        >>> orient_conf = tc.graph.set_orientdb_configurations(hostname,port_number,"admin","admin",root_password)
-
-        >>> result = sparktk_graph.export_to_orientdb(orient_conf,db_name,vertex_type_column_name= "gender",edge_type_column_name="relationship")
-=======
         >>> hostname = "localhost"
 
         >>> port_number = "2424"
@@ -121,7 +83,6 @@
         ...                                           edge_type_column_name="relationship",
         ...                                           batch_size = 1000,
         ...                                           db_properties = ({"db.validation":"false"}))
->>>>>>> 42171e67
 
         >>> result
         db_uri                    = remote:hostname:2424/test_db
@@ -131,13 +92,6 @@
         vertex_types              = {u'M': 3L, u'F': 3L}
   </skip>
     """
-<<<<<<< HEAD
-    return ExportToOrientdbReturn(self._tc,
-                                  self._scala.exportToOrientdb(orientdb_conf._scala,
-                                                               db_name,
-                                                               self._tc._jutils.convert.to_scala_option(vertex_type_column_name),
-                                                               self._tc._jutils.convert.to_scala_option(edge_type_column_name)))
-=======
     return ExportOrientdbStats(self._tc,
                                self._scala.exportToOrientdb(orientdb_conf._scala,
                                                                db_name,
@@ -145,7 +99,6 @@
                                                                self._tc._jutils.convert.to_scala_option(edge_type_column_name),
                                                                batch_size,
                                                                self._tc._jutils.convert.to_scala_option_map(db_properties)))
->>>>>>> 42171e67
 
 
 class ExportOrientdbStats(PropertiesObject):
@@ -183,6 +136,4 @@
     @property
     def db_uri(self):
         """OrientDB database URL"""
-        return self._db_uri
-
-
+        return self._db_uri