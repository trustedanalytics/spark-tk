--- conflicted
+++ resolved
@@ -261,8 +261,5 @@
     from sparktk.graph.ops.save import save
     from sparktk.graph.ops.vertex_count import vertex_count
     from sparktk.graph.ops.weighted_degrees import weighted_degrees
-<<<<<<< HEAD
     from sparktk.graph.ops.degrees import degrees
-=======
-    from sparktk.graph.ops.triangle_count import triangle_count
->>>>>>> ec9d8d7c
+    from sparktk.graph.ops.triangle_count import triangle_count