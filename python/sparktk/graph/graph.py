import logging
logger = logging.getLogger('sparktk')
from graphframes.graphframe import GraphFrame, _from_java_gf
from py4j.protocol import Py4JJavaError
from pyspark.sql.utils import IllegalArgumentException
from sparktk.frame.frame import Frame
from sparktk.arguments import require_type


# import constructors for the API's sake (not actually dependencies of the Graph)
from sparktk.graph.constructors.create import create
from sparktk.graph.constructors.import_orientdb_graph import import_orientdb_graph


class Graph(object):
    """
    sparktk Graph

    Represents a graph with a frame defining vertices and another frame defining edges.  It is implemented as a very
    thin wrapper of the spark GraphFrame (https://github.com/graphframes/graphframes) onto which additional methods
    are available.

    A vertices frame defines the vertices for the graph and must have a schema with a column
    named "id" which provides unique vertex ID.  All other columns are treated as vertex properties.
    If a column is also found named "vertex_type", it will be used as a special label to denote the type
    of vertex, for example, when interfacing with logic (such as a graph DB) which expects a
    specific vertex type.

    An edge frame defines the edges of the graph; schema must have columns names "src" and "dst" which provide the
    vertex ids of the edge.  All other columns are treated as edge properties.  If a column is also found named
    "edge_type", it will be used as a special label to denote the type of edge, for example, when interfacing with logic
    (such as a graph DB) which expects a specific edge type.

    Unlike sparktk Frames, this Graph is immutable (it cannot be changed).  The vertices and edges may be extracted as
    sparktk Frame objects, but those frames then take on a life of their own apart from this graph object.  Those frames
    could be transformed and used to build a new graph object if necessary.

    The underlying spark GraphFrame is available as the 'graphframe' property of this object.


    Examples
    --------

        >>> viewers = tc.frame.create([['fred', 0],
        ...                            ['wilma', 0],
        ...                            ['pebbles', 1],
        ...                            ['betty', 0],
        ...                            ['barney', 0],
        ...                            ['bamm bamm', 1]],
        ...                           schema= [('id', str), ('kids', int)])

        >>> titles = ['Croods', 'Jurassic Park', '2001', 'Ice Age', 'Land Before Time']

        >>> movies = tc.frame.create([[t] for t in titles], schema=[('id', str)])

        >>> vertices = viewers.copy()

        >>> vertices.append(movies)

        >>> vertices.inspect(20)
        [##]  id                kids
        ============================
        [0]   fred                 0
        [1]   wilma                0
        [2]   pebbles              1
        [3]   betty                0
        [4]   barney               0
        [5]   bamm bamm            1
        [6]   Croods            None
        [7]   Jurassic Park     None
        [8]   2001              None
        [9]   Ice Age           None
        [10]  Land Before Time  None

        >>> edges = tc.frame.create([['fred','Croods',5],
        ...                          ['fred','Jurassic Park',5],
        ...                          ['fred','2001',2],
        ...                          ['fred','Ice Age',4],
        ...                          ['wilma','Jurassic Park',3],
        ...                          ['wilma','2001',5],
        ...                          ['wilma','Ice Age',4],
        ...                          ['pebbles','Croods',4],
        ...                          ['pebbles','Land Before Time',3],
        ...                          ['pebbles','Ice Age',5],
        ...                          ['betty','Croods',5],
        ...                          ['betty','Jurassic Park',3],
        ...                          ['betty','Land Before Time',4],
        ...                          ['betty','Ice Age',3],
        ...                          ['barney','Croods',5],
        ...                          ['barney','Jurassic Park',5],
        ...                          ['barney','Land Before Time',3],
        ...                          ['barney','Ice Age',5],
        ...                          ['bamm bamm','Croods',5],
        ...                          ['bamm bamm','Land Before Time',3]],
        ...                         schema = ['src', 'dst', 'rating'])

        >>> edges.inspect(20)
        [##]  src        dst               rating
        =========================================
        [0]   fred       Croods                 5
        [1]   fred       Jurassic Park          5
        [2]   fred       2001                   2
        [3]   fred       Ice Age                4
        [4]   wilma      Jurassic Park          3
        [5]   wilma      2001                   5
        [6]   wilma      Ice Age                4
        [7]   pebbles    Croods                 4
        [8]   pebbles    Land Before Time       3
        [9]   pebbles    Ice Age                5
        [10]  betty      Croods                 5
        [11]  betty      Jurassic Park          3
        [12]  betty      Land Before Time       4
        [13]  betty      Ice Age                3
        [14]  barney     Croods                 5
        [15]  barney     Jurassic Park          5
        [16]  barney     Land Before Time       3
        [17]  barney     Ice Age                5
        [18]  bamm bamm  Croods                 5
        [19]  bamm bamm  Land Before Time       3

        >>> graph = tc.graph.create(vertices, edges)

        >>> graph
        Graph(v:[id: string, kids: int], e:[src: string, dst: string, rating: int])

        <hide>
        # compare this graph construction with the examples' "movie" graph to insure they stay in sync!

        >>> example = tc.examples.graphs.get_movie_graph()

        >>> assert str(graph) == str(example)

        >>> assert str(example.create_vertices_frame().inspect(20)) == str(vertices.inspect(20))

        >>> assert str(example.create_edges_frame().inspect(20)) == str(edges.inspect(20))

        </hide>

        >>> graph.save("sandbox/old_movie_graph")

        >>> restored = tc.load("sandbox/old_movie_graph")

        >>> restored
        Graph(v:[id: string, kids: int], e:[src: string, dst: string, rating: int])

        <hide>

        # compare the data to be sure...

        >>> rv = sorted(restored.create_vertices_frame().take(20).data)

        >>> gv = sorted(graph.create_vertices_frame().take(20).data)

        >>> assert rv == gv

        >>> re = sorted(restored.create_edges_frame().take(20).data)

        >>> ge = sorted(graph.create_edges_frame().take(20).data)

        >>> assert re == ge

        </hide>

    """
    def __init__(self, tc, source_or_vertices_frame, edges_frame=None):
        self._tc = tc
        self._scala = None

        # (note that the Scala code will validate appropriate frame schemas)

        if isinstance(source_or_vertices_frame, Frame):
            # Python Vertices and Edges Frames
            vertices_frame = source_or_vertices_frame
            require_type(edges_frame,
                         'edges_frame',
                         Frame,
                         "Providing a vertices frame requires also providing an edges frame")
            self._scala = self.create_scala_graph_from_scala_frames(self._tc,
                                                                    vertices_frame._scala,
                                                                    edges_frame._scala)
        else:
            source = source_or_vertices_frame
            require_type(edges_frame,
                         'edges_frame',
                         None,
                         'If edges_frames is provided, then a valid vertex frame must be provided as the first arg, instead of type %s' % type(source))
            if self._is_scala_graph(source):
                # Scala Graph
                self._scala = source
            elif isinstance(source, GraphFrame):
                # python GraphFrame
                scala_graphframe =  source._jvm_graph
                self._scala = self.create_scala_graph_from_scala_graphframe(self._tc, scala_graphframe)
            elif self._is_scala_graphframe(source):
                # scala GraphFrame
                self._scala = self.create_scala_graph_from_scala_graphframe(self._tc, source)
            else:
                raise TypeError("Cannot create from source type %s" % type(source))


    def __repr__(self):
        return self._scala.toString()

    @staticmethod
    def get_scala_graph_class(tc):
        """Gets reference to the sparktk scala Graph class"""
        return tc.sc._jvm.org.trustedanalytics.sparktk.graph.Graph

    @staticmethod
    def get_scala_graphframe_class(tc):
        """Gets reference to the scala GraphFrame class"""
        return tc.sc._jvm.org.graphframes.GraphFrame

    @staticmethod
    def create_scala_graph_from_scala_graphframe(tc, scala_graphframe):
        try:
            return tc.sc._jvm.org.trustedanalytics.sparktk.graph.Graph(scala_graphframe)
        except (Py4JJavaError, IllegalArgumentException) as e:
            raise ValueError(str(e))

    @staticmethod
    def create_scala_graph_from_scala_frames(tc, scala_vertices_frame, scala_edges_frame):
        try:
            return tc.sc._jvm.org.trustedanalytics.sparktk.graph.internal.constructors.FromFrames.create(scala_vertices_frame, scala_edges_frame)
        except (Py4JJavaError, IllegalArgumentException) as e:
            raise ValueError(str(e))

    # this one for the Loader:
    @staticmethod
    def _from_scala(tc, scala_graph):
        """creates a python Frame for the given scala Frame"""
        return Graph(tc, scala_graph)

    def _is_scala_graph(self, item):
        return self._tc._jutils.is_jvm_instance_of(item, self.get_scala_graph_class(self._tc))

    def _is_scala_graphframe(self, item):
        return self._tc._jutils.is_jvm_instance_of(item, self.get_scala_graphframe_class(self._tc))

    ##########################################################################
    # API
    ##########################################################################

    @property
    def graphframe(self):
        """The underlying graphframe object which exposes several methods and properties"""
        return _from_java_gf(self._scala.graphFrame(), self._tc.sql_context)

    def create_vertices_frame(self):
        """Creates a frame representing the vertices stored in this graph"""
        from sparktk.frame.frame import Frame
        return Frame(self._tc, self._scala.graphFrame().vertices())

    def create_edges_frame(self):
        """Creates a frame representing the edges stored in this graph"""
        from sparktk.frame.frame import Frame
        return Frame(self._tc, self._scala.graphFrame().edges())

    # Graph Operations
    from sparktk.graph.ops.export_to_orientdb import export_to_orientdb
    from sparktk.graph.ops.save import save
    from sparktk.graph.ops.vertex_count import vertex_count
    from sparktk.graph.ops.weighted_degrees import weighted_degrees
<<<<<<< HEAD
    from sparktk.graph.ops.connected_components import connected_components
=======
    from sparktk.graph.ops.degrees import degrees
    from sparktk.graph.ops.triangle_count import triangle_count
>>>>>>> ba80bea6
<|MERGE_RESOLUTION|>--- conflicted
+++ resolved
@@ -261,9 +261,6 @@
     from sparktk.graph.ops.save import save
     from sparktk.graph.ops.vertex_count import vertex_count
     from sparktk.graph.ops.weighted_degrees import weighted_degrees
-<<<<<<< HEAD
     from sparktk.graph.ops.connected_components import connected_components
-=======
     from sparktk.graph.ops.degrees import degrees
-    from sparktk.graph.ops.triangle_count import triangle_count
->>>>>>> ba80bea6
+    from sparktk.graph.ops.triangle_count import triangle_count