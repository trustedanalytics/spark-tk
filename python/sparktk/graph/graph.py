# vim: set encoding=utf-8

#  Copyright (c) 2016 Intel Corporation 
#
#  Licensed under the Apache License, Version 2.0 (the "License");
#  you may not use this file except in compliance with the License.
#  You may obtain a copy of the License at
#
#       http://www.apache.org/licenses/LICENSE-2.0
#
#  Unless required by applicable law or agreed to in writing, software
#  distributed under the License is distributed on an "AS IS" BASIS,
#  WITHOUT WARRANTIES OR CONDITIONS OF ANY KIND, either express or implied.
#  See the License for the specific language governing permissions and
#  limitations under the License.
#

import logging
logger = logging.getLogger('sparktk')
from graphframes.graphframe import GraphFrame, _from_java_gf
from py4j.protocol import Py4JJavaError
from pyspark.sql.utils import IllegalArgumentException
from sparktk import TkContext
from sparktk.frame.frame import Frame
from sparktk.arguments import require_type


# import constructors for the API's sake (not actually dependencies of the Graph)
from sparktk.graph.constructors.create import create
from sparktk.graph.constructors.import_orientdb_graph import import_orientdb_graph
from sparktk.graph.constructors.create_orientdb_conf import create_orientdb_conf

__all__ = ["create",
           "Graph",
           "import_orientdb_graph",
           "create_orientdb_conf",
           "load"]


class Graph(object):
    """
    sparktk Graph

    Represents a graph with a frame defining vertices and another frame defining edges.  It is implemented as a very
    thin wrapper of the spark GraphFrame (https://github.com/graphframes/graphframes) onto which additional methods
    are available.

    A vertices frame defines the vertices for the graph and must have a schema with a column
    named "id" which provides unique vertex ID.  All other columns are treated as vertex properties.
    If a column is also found named "vertex_type", it will be used as a special label to denote the type
    of vertex, for example, when interfacing with logic (such as a graph DB) which expects a
    specific vertex type.

    An edge frame defines the edges of the graph; schema must have columns names "src" and "dst" which provide the
    vertex ids of the edge.  All other columns are treated as edge properties.  If a column is also found named
    "edge_type", it will be used as a special label to denote the type of edge, for example, when interfacing with logic
    (such as a graph DB) which expects a specific edge type.

    Unlike sparktk Frames, this Graph is immutable (it cannot be changed).  The vertices and edges may be extracted as
    sparktk Frame objects, but those frames then take on a life of their own apart from this graph object.  Those frames
    could be transformed and used to build a new graph object if necessary.

    The underlying spark GraphFrame is available as the 'graphframe' property of this object.


    Examples
    --------

        >>> viewers = tc.frame.create([['fred', 0],
        ...                            ['wilma', 0],
        ...                            ['pebbles', 1],
        ...                            ['betty', 0],
        ...                            ['barney', 0],
        ...                            ['bamm bamm', 1]],
        ...                           schema= [('id', str), ('kids', int)])

        >>> titles = ['Croods', 'Jurassic Park', '2001', 'Ice Age', 'Land Before Time']

        >>> movies = tc.frame.create([[t] for t in titles], schema=[('id', str)])

        >>> vertices = viewers.copy()

        >>> vertices.append(movies)

        >>> vertices.inspect(20)
        [##]  id                kids
        ============================
        [0]   fred                 0
        [1]   wilma                0
        [2]   pebbles              1
        [3]   betty                0
        [4]   barney               0
        [5]   bamm bamm            1
        [6]   Croods            None
        [7]   Jurassic Park     None
        [8]   2001              None
        [9]   Ice Age           None
        [10]  Land Before Time  None

        >>> edges = tc.frame.create([['fred','Croods',5],
        ...                          ['fred','Jurassic Park',5],
        ...                          ['fred','2001',2],
        ...                          ['fred','Ice Age',4],
        ...                          ['wilma','Jurassic Park',3],
        ...                          ['wilma','2001',5],
        ...                          ['wilma','Ice Age',4],
        ...                          ['pebbles','Croods',4],
        ...                          ['pebbles','Land Before Time',3],
        ...                          ['pebbles','Ice Age',5],
        ...                          ['betty','Croods',5],
        ...                          ['betty','Jurassic Park',3],
        ...                          ['betty','Land Before Time',4],
        ...                          ['betty','Ice Age',3],
        ...                          ['barney','Croods',5],
        ...                          ['barney','Jurassic Park',5],
        ...                          ['barney','Land Before Time',3],
        ...                          ['barney','Ice Age',5],
        ...                          ['bamm bamm','Croods',5],
        ...                          ['bamm bamm','Land Before Time',3]],
        ...                         schema = ['src', 'dst', 'rating'])

        >>> edges.inspect(20)
        [##]  src        dst               rating
        =========================================
        [0]   fred       Croods                 5
        [1]   fred       Jurassic Park          5
        [2]   fred       2001                   2
        [3]   fred       Ice Age                4
        [4]   wilma      Jurassic Park          3
        [5]   wilma      2001                   5
        [6]   wilma      Ice Age                4
        [7]   pebbles    Croods                 4
        [8]   pebbles    Land Before Time       3
        [9]   pebbles    Ice Age                5
        [10]  betty      Croods                 5
        [11]  betty      Jurassic Park          3
        [12]  betty      Land Before Time       4
        [13]  betty      Ice Age                3
        [14]  barney     Croods                 5
        [15]  barney     Jurassic Park          5
        [16]  barney     Land Before Time       3
        [17]  barney     Ice Age                5
        [18]  bamm bamm  Croods                 5
        [19]  bamm bamm  Land Before Time       3

        >>> graph = tc.graph.create(vertices, edges)

        >>> graph
        Graph(v:[id: string, kids: int], e:[src: string, dst: string, rating: int])

        <hide>
        # compare this graph construction with the examples' "movie" graph to insure they stay in sync!

        >>> example = tc.examples.graphs.get_movie_graph()

        >>> assert str(graph) == str(example)

        >>> assert str(example.create_vertices_frame().inspect(20)) == str(vertices.inspect(20))

        >>> assert str(example.create_edges_frame().inspect(20)) == str(edges.inspect(20))

        </hide>

        >>> graph.save("sandbox/old_movie_graph")

        >>> restored = tc.load("sandbox/old_movie_graph")

        >>> restored
        Graph(v:[id: string, kids: int], e:[src: string, dst: string, rating: int])

        <hide>

        # compare the data to be sure...

        >>> rv = sorted(restored.create_vertices_frame().take(20))

        >>> gv = sorted(graph.create_vertices_frame().take(20))

        >>> assert rv == gv

        >>> re = sorted(restored.create_edges_frame().take(20))

        >>> ge = sorted(graph.create_edges_frame().take(20))

        >>> assert re == ge

        </hide>

    """
    def __init__(self, tc, source_or_vertices_frame, edges_frame=None):
        self._tc = tc
        self._scala = None

        # (note that the Scala code will validate appropriate frame schemas)

        if isinstance(source_or_vertices_frame, Frame):
            # Python Vertices and Edges Frames
            vertices_frame = source_or_vertices_frame
            require_type(Frame,
                         edges_frame,
                         'edges_frame',
                         "Providing a vertices frame requires also providing an edges frame")
            self._scala = self._create_scala_graph_from_scala_frames(self._tc,
                                                                     vertices_frame._scala,
                                                                     edges_frame._scala)
        else:
            source = source_or_vertices_frame
            require_type(None,
                         edges_frame,
                         'edges_frame',
                         'If edges_frames is provided, then a valid vertex frame must be provided as the first arg, instead of type %s' % type(source))
            if self._is_scala_graph(source):
                # Scala Graph
                self._scala = source
            elif isinstance(source, GraphFrame):
                # python GraphFrame
                scala_graphframe =  source._jvm_graph
                self._scala = self._create_scala_graph_from_scala_graphframe(self._tc, scala_graphframe)
            elif self._is_scala_graphframe(source):
                # scala GraphFrame
                self._scala = self._create_scala_graph_from_scala_graphframe(self._tc, source)
            else:
                raise TypeError("Cannot create from source type %s" % type(source))

    def __repr__(self):
        return self._scala.toString()

    @staticmethod
    def _get_scala_graph_class(tc):
        """Gets reference to the sparktk scala Graph class"""
        return tc.sc._jvm.org.trustedanalytics.sparktk.graph.Graph

    @staticmethod
    def _get_scala_graphframe_class(tc):
        """Gets reference to the scala GraphFrame class"""
        return tc.sc._jvm.org.graphframes.GraphFrame

    @staticmethod
    def _create_scala_graph_from_scala_graphframe(tc, scala_graphframe):
        try:
            return tc.sc._jvm.org.trustedanalytics.sparktk.graph.Graph(scala_graphframe)
        except (Py4JJavaError, IllegalArgumentException) as e:
            raise ValueError(str(e))

    @staticmethod
    def _create_scala_graph_from_scala_frames(tc, scala_vertices_frame, scala_edges_frame):
        try:
            return tc.sc._jvm.org.trustedanalytics.sparktk.graph.internal.constructors.FromFrames.create(scala_vertices_frame, scala_edges_frame)
        except (Py4JJavaError, IllegalArgumentException) as e:
            raise ValueError(str(e))

    # this one for the Loader:
    @staticmethod
    def _from_scala(tc, scala_graph):
        """creates a python Frame for the given scala Frame"""
        return Graph(tc, scala_graph)

    def _is_scala_graph(self, item):
        return self._tc._jutils.is_jvm_instance_of(item, self._get_scala_graph_class(self._tc))

    def _is_scala_graphframe(self, item):
        return self._tc._jutils.is_jvm_instance_of(item, self._get_scala_graphframe_class(self._tc))

    ##########################################################################
    # API
    ##########################################################################

    @property
    def graphframe(self):
        """The underlying graphframe object which exposes several methods and properties"""
        return _from_java_gf(self._scala.graphFrame(), self._tc.sql_context)

    def create_vertices_frame(self):
        """Creates a frame representing the vertices stored in this graph"""
        from sparktk.frame.frame import Frame
        return Frame(self._tc, self._scala.graphFrame().vertices())

    def create_edges_frame(self):
        """Creates a frame representing the edges stored in this graph"""
        from sparktk.frame.frame import Frame
        return Frame(self._tc, self._scala.graphFrame().edges())

    # Graph Operations
<<<<<<< HEAD
    from sparktk.graph.ops.closeness_centrality import closeness_centrality
=======
    from sparktk.graph.ops.betweenness_centrality import betweenness_centrality
>>>>>>> 825ab29a
    from sparktk.graph.ops.connected_components import connected_components
    from sparktk.graph.ops.clustering_coefficient import clustering_coefficient
    from sparktk.graph.ops.degree_centrality import degree_centrality
    from sparktk.graph.ops.degrees import degrees
    from sparktk.graph.ops.export_to_orientdb import export_to_orientdb
    from sparktk.graph.ops.global_clustering_coefficient import global_clustering_coefficient
    from sparktk.graph.ops.label_propagation import label_propagation
    from sparktk.graph.ops.loopy_belief_propagation import loopy_belief_propagation
    from sparktk.graph.ops.page_rank import page_rank
    from sparktk.graph.ops.save import save
    from sparktk.graph.ops.single_source_shortest_path import single_source_shortest_path
    from sparktk.graph.ops.triangle_count import triangle_count
    from sparktk.graph.ops.vertex_count import vertex_count
    from sparktk.graph.ops.weighted_degrees import weighted_degrees


def load(path, tc=TkContext.implicit):
    """load Graph from given path"""
    TkContext.validate(tc)
    return tc.load(path, Graph)<|MERGE_RESOLUTION|>--- conflicted
+++ resolved
@@ -281,11 +281,8 @@
         return Frame(self._tc, self._scala.graphFrame().edges())
 
     # Graph Operations
-<<<<<<< HEAD
+    from sparktk.graph.ops.betweenness_centrality import betweenness_centrality
     from sparktk.graph.ops.closeness_centrality import closeness_centrality
-=======
-    from sparktk.graph.ops.betweenness_centrality import betweenness_centrality
->>>>>>> 825ab29a
     from sparktk.graph.ops.connected_components import connected_components
     from sparktk.graph.ops.clustering_coefficient import clustering_coefficient
     from sparktk.graph.ops.degree_centrality import degree_centrality
