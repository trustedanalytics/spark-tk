--- conflicted
+++ resolved
@@ -174,11 +174,8 @@
     from sparktk.frame.ops.drop_duplicates import drop_duplicates
     from sparktk.frame.ops.drop_rows import drop_rows
     from sparktk.frame.ops.ecdf import ecdf
-<<<<<<< HEAD
+    from sparktk.frame.ops.entropy import entropy
     from sparktk.frame.ops.export_data import export_to_json
-=======
-    from sparktk.frame.ops.entropy import entropy
->>>>>>> 68c4a9d6
     from sparktk.frame.ops.filter import filter
     from sparktk.frame.ops.flatten_columns import flatten_columns
     from sparktk.frame.ops.histogram import histogram
