--- conflicted
+++ resolved
@@ -178,11 +178,7 @@
     from sparktk.frame.ops.drop_rows import drop_rows
     from sparktk.frame.ops.ecdf import ecdf
     from sparktk.frame.ops.entropy import entropy
-<<<<<<< HEAD
-    from sparktk.frame.ops.export_data import export_to_jdbc
-=======
-    from sparktk.frame.ops.export_data import export_to_json
->>>>>>> b058ad91
+    from sparktk.frame.ops.export_data import export_to_jdbc, export_to_json
     from sparktk.frame.ops.filter import filter
     from sparktk.frame.ops.flatten_columns import flatten_columns
     from sparktk.frame.ops.histogram import histogram
