--- conflicted
+++ resolved
@@ -4,54 +4,11 @@
 from sparktk.frame.schema import schema_to_python, schema_to_scala
 
 
-<<<<<<< HEAD
-=======
-def to_frame(tc, data, schema=None):
-    return Frame(tc, data, schema)
+# import constructors for the API's sake (not actually dependencies of the Frame class)
+from sparktk.frame.constructors.create import create
+from sparktk.frame.constructors.import_csv import import_csv
 
 
-def load_frame(tc, path):
-    return Frame(tc, tc._jtc.loadFrame(path))
-
-
-def load_frame_from_csv(tc, path, delimiter=",", header=False, inferschema=True, schema=None):
-    from pyspark.sql import SQLContext
-
-    if schema is not None:
-        inferschema = False   # if a custom schema is provided, don't waste time inferring the schema during load
-    if not isinstance(header, bool):
-        raise ValueError("header parameter must be a boolean, but is {0}.".format(type(header)))
-    if not isinstance(inferschema, bool):
-        raise ValueError("inferschema parameter must be a boolean, but is {0}.".format(type(inferschema)))
-
-    header_str = str(header).lower()
-    inferschema_str = str(inferschema).lower()
-    sqlContext = SQLContext(tc.sc)
-    df = sqlContext.read.format("com.databricks.spark.csv").options(delimiter=delimiter,
-                                                                    header=header_str,
-                                                                    inferschema=inferschema_str).load(path)
-    df_schema = []
-
-    if schema is None:
-        for column in df.schema.fields:
-            datatype = str
-            import sparktk.dtypes as dtypes
-            try:
-                datatype = dtypes.dtypes.get_primitive_type_from_pyspark_type(type(column.dataType))
-            except ValueError:
-                print "Warning: No mapping for type: {0}. Column '{1}' will default to use strings.".format(str(column.dataType), column.name)
-            df_schema.append((column.name, datatype))
-    else:
-        df_column_count = len(df.schema.fields)
-        custom_column_count = len(schema)
-        if (df_column_count != custom_column_count):
-            raise ValueError("Bad schema value.  The number of columns in the custom schema ({0}) must match the"
-                             "number of columns in the csv file data ({1}).".format(custom_column_count, df_column_count))
-        df_schema = schema
-    return Frame(tc, df.rdd, df_schema)
-
-
->>>>>>> a52cbf58
 class Frame(object):
 
     def __init__(self, tc, source, schema=None):
@@ -80,11 +37,6 @@
     def load(tc, scala_frame):
         """creates a python Frame for the given scala Frame"""
         return Frame(tc, scala_frame)
-
-    @staticmethod
-    def to_frame(tc, data, schema=None):
-        """converts the data and optional schema into a Frame"""
-        return Frame(tc, data, schema)
 
     def _frame_to_scala(self, python_frame):
         """converts a PythonFrame to a Scala Frame"""
@@ -132,7 +84,6 @@
             python_rdd = RDD(java_rdd, self._tc.sc)
             self._frame = PythonFrame(python_rdd, python_schema)
         return self._frame
-
 
     ##########################################################################
     # API
@@ -240,7 +191,4 @@
     from sparktk.frame.ops.tally import tally
     from sparktk.frame.ops.tally_percent import tally_percent
     from sparktk.frame.ops.topk import top_k
-    from sparktk.frame.ops.unflatten_columns import unflatten_columns
-
-
-
+    from sparktk.frame.ops.unflatten_columns import unflatten_columns