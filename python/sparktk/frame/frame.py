--- conflicted
+++ resolved
@@ -178,11 +178,7 @@
     from sparktk.frame.ops.drop_rows import drop_rows
     from sparktk.frame.ops.ecdf import ecdf
     from sparktk.frame.ops.entropy import entropy
-<<<<<<< HEAD
-    from sparktk.frame.ops.export_data import export_to_hbase
-=======
-    from sparktk.frame.ops.export_data import export_to_jdbc, export_to_json, export_to_hive
->>>>>>> 75ccf6a9
+    from sparktk.frame.ops.export_data import export_to_jdbc, export_to_json, export_to_hbase, export_to_hive
     from sparktk.frame.ops.filter import filter
     from sparktk.frame.ops.flatten_columns import flatten_columns
     from sparktk.frame.ops.histogram import histogram
