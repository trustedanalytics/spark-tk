from pyspark.rdd import RDD

from sparktk.frame.pyframe import PythonFrame
from sparktk.frame.schema import schema_to_python, schema_to_scala


def to_frame(tc, data, schema=None):
    return Frame(tc, data, schema)


def load_frame(tc, path):
    return Frame(tc, tc._jtc.loadFrame(path))


class Frame(object):

    def __init__(self, tc, source, schema=None):
        self._tc = tc
        if self._is_scala_frame(source):
            self._frame = source
        elif self.is_scala_rdd(source):
            scala_schema = schema_to_scala(tc.sc, schema)
            self._frame = self.create_scala_frame(tc.sc, source, scala_schema)
        else:
            if not isinstance(source, RDD):
                source = tc.sc.parallelize(source)
            if schema:
                self.validate_pyrdd_schema(source, schema)
            self._frame = PythonFrame(source, schema)

    def validate_pyrdd_schema(self, pyrdd, schema):
        pass

    @staticmethod
    def create_scala_frame(sc, scala_rdd, scala_schema):
        """call constructor in JVM"""
        return sc._jvm.org.trustedanalytics.sparktk.frame.Frame(scala_rdd, scala_schema)

    def _frame_to_scala(self, python_frame):
        """converts a PythonFrame to a Scala Frame"""
        scala_schema = schema_to_scala(self._tc.sc, python_frame.schema)
        scala_rdd = self._tc.sc._jvm.org.trustedanalytics.sparktk.frame.rdd.PythonJavaRdd.pythonToScala(python_frame.rdd._jrdd, scala_schema)
        return self.create_scala_frame(self._tc.sc, scala_rdd, scala_schema)

    def _is_scala_frame(self, item):
        return self._tc._jutils.is_jvm_instance_of(item, self._tc.sc._jvm.org.trustedanalytics.sparktk.frame.Frame)

    def is_scala_rdd(self, item):
        return self._tc._jutils.is_jvm_instance_of(item, self._tc.sc._jvm.org.apache.spark.rdd.RDD)

    def is_python_rdd(self, item):
        return isinstance(item, RDD)

    @property
    def _is_scala(self):
        """answers whether the current frame is backed by a Scala Frame"""
        return self._is_scala_frame(self._frame)

    @property
    def _is_python(self):
        """answers whether the current frame is backed by a _PythonFrame"""
        return not self._is_scala

    @property
    def _scala(self):
        """gets frame backend as Scala Frame, causes conversion if it is current not"""
        if self._is_python:
            # convert PythonFrame to a Scala Frame"""
            scala_schema = schema_to_scala(self._tc.sc, self._frame.schema)
            scala_rdd = self._tc.sc._jvm.org.trustedanalytics.sparktk.frame.internal.rdd.PythonJavaRdd.pythonToScala(self._frame.rdd._jrdd, scala_schema)
            self._frame = self.create_scala_frame(self._tc.sc, scala_rdd, scala_schema)
        return self._frame

    @property
    def _python(self):
        """gets frame backend as _PythonFrame, causes conversion if it is current not"""
        if self._is_scala:
            # convert Scala Frame to a PythonFrame"""
            scala_schema = self._frame.schema()
            java_rdd =  self._tc.sc._jvm.org.trustedanalytics.sparktk.frame.internal.rdd.PythonJavaRdd.scalaToPython(self._frame.rdd())
            python_schema = schema_to_python(self._tc.sc, scala_schema)
            python_rdd = RDD(java_rdd, self._tc.sc)
            self._frame = PythonFrame(python_rdd, python_schema)
        return self._frame


    ##########################################################################
    # API
    ##########################################################################

    @property
    def rdd(self):
        """pyspark RDD  (causes conversion if currently backed by a Scala RDD)"""
        return self._python.rdd

    @property
    def schema(self):
        if self._is_scala:
            return schema_to_python(self._tc.sc, self._frame.schema())  # need ()'s on schema because it's a def in scala
        return self._frame.schema

    @property
    def column_names(self):
        """
        Column identifications in the current frame.

        :return: list of names of all the frame's columns

        Returns the names of the columns of the current frame.

        Examples
        --------

        .. code::

            >>> frame.column_names
            [u'name', u'age', u'tenure', u'phone']

        """
        return [name for name, data_type in self.schema]

    def append_csv_file(self, file_name, schema, separator=','):
        self._scala.appendCsvFile(file_name, schema_to_scala(self._tc.sc, schema), separator)

    def export_to_csv(self, file_name):
        self._scala.exportToCsv(file_name)

    def count(self):
        if self._is_scala:
            return int(self._scala.count())
        return self.rdd.count()

    # Frame Operations

    from sparktk.frame.ops.add_columns import add_columns
    from sparktk.frame.ops.assign_sample import assign_sample
    from sparktk.frame.ops.bin_column import bin_column
    from sparktk.frame.ops.categorical_summary import categorical_summary
    from sparktk.frame.ops.column_median import column_median
    from sparktk.frame.ops.column_mode import column_mode
    from sparktk.frame.ops.column_summary_statistics import column_summary_statistics
    from sparktk.frame.ops.correlation import correlation
    from sparktk.frame.ops.correlation_matrix import correlation_matrix
    from sparktk.frame.ops.covariance import covariance
    from sparktk.frame.ops.covariance_matrix import covariance_matrix
    from sparktk.frame.ops.cumulative_percent import cumulative_percent
    from sparktk.frame.ops.cumulative_sum import cumulative_sum
    from sparktk.frame.ops.drop_columns import drop_columns
    from sparktk.frame.ops.drop_rows import drop_rows
    from sparktk.frame.ops.ecdf import ecdf
    from sparktk.frame.ops.filter import filter
    from sparktk.frame.ops.flatten_columns import flatten_columns
    from sparktk.frame.ops.histogram import histogram
    from sparktk.frame.ops.inspect import inspect
    from sparktk.frame.ops.quantile_bin_column import quantile_bin_column
    from sparktk.frame.ops.quantiles import quantiles
    from sparktk.frame.ops.rename_columns import rename_columns
    from sparktk.frame.ops.save import save
<<<<<<< HEAD
    from sparktk.frame.ops.sortedk import sorted_k
=======
    from sparktk.frame.ops.sort import sort
>>>>>>> 7b4ab5a2
    from sparktk.frame.ops.take import take
    from sparktk.frame.ops.tally import tally
    from sparktk.frame.ops.tally_percent import tally_percent
    from sparktk.frame.ops.topk import top_k
    from sparktk.frame.ops.unflatten_columns import unflatten_columns


<|MERGE_RESOLUTION|>--- conflicted
+++ resolved
@@ -156,11 +156,8 @@
     from sparktk.frame.ops.quantiles import quantiles
     from sparktk.frame.ops.rename_columns import rename_columns
     from sparktk.frame.ops.save import save
-<<<<<<< HEAD
+    from sparktk.frame.ops.sort import sort
     from sparktk.frame.ops.sortedk import sorted_k
-=======
-    from sparktk.frame.ops.sort import sort
->>>>>>> 7b4ab5a2
     from sparktk.frame.ops.take import take
     from sparktk.frame.ops.tally import tally
     from sparktk.frame.ops.tally_percent import tally_percent
