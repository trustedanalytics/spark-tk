<<<<<<< HEAD
# coding=utf-8
=======
# vim: set encoding=utf-8

#  Copyright (c) 2016 Intel Corporation 
#
#  Licensed under the Apache License, Version 2.0 (the "License");
#  you may not use this file except in compliance with the License.
#  You may obtain a copy of the License at
#
#       http://www.apache.org/licenses/LICENSE-2.0
#
#  Unless required by applicable law or agreed to in writing, software
#  distributed under the License is distributed on an "AS IS" BASIS,
#  WITHOUT WARRANTIES OR CONDITIONS OF ANY KIND, either express or implied.
#  See the License for the specific language governing permissions and
#  limitations under the License.
#

>>>>>>> cab850d8
from sparktk.tkcontext import TkContext
from pyspark.rdd import RDD
from pyspark.sql.types import *
import sparktk.dtypes as dtypes
from datetime import datetime

def import_csv(path, delimiter=",", header=False, infer_schema=True, schema=None, tc=TkContext.implicit):
    """
    Creates a frame with data from a csv file.

    Parameters
    ----------

    :param path: (str) Full path to the csv file
    :param delimiter: (Optional[str]) A string which indicates the separation of data fields.  This is usually a
                      single character and could be a non-visible character, such as a tab. The default delimiter
                      is a comma (,).
    :param header: (Optional[bool]) Boolean value indicating if the first line of the file will be used to name columns,
                   and not be included in the data.  The default value is false.
    :param infer_schema:(Optional[bool]) Boolean value indicating if the column types will be automatically inferred.
                       It requires one extra pass over the data and is false by default.
    :param: schema: (Optional[List[tuple(str, type)]]) Optionally specify the schema for the dataset.  Number of
                    columns specified in the schema must match the number of columns in the csv file provided.  If the
                    value from the csv file cannot be converted to the data type specified by the schema (for example,
                    if the csv file has a string, and the schema specifies an int), the value will show up as missing
                    (None) in the frame.
    :return: (Frame) Frame that contains the data from the csv file

    Examples
    --------
    Load a frame from a csv file by specifying the path to the file, delimiter, and options that specify that
    there is a header and to infer the schema based on the data.


        >>> file_path = "../datasets/cities.csv"

        >>> frame = tc.frame.import_csv(file_path, "|", header=True, infer_schema=True)
        -etc-

        >>> frame.inspect()
        [#]  rank  city         population_2013  population_2010  change  county
        ============================================================================
        [0]     1  Portland              609456           583776  4.40%   Multnomah
        [1]     2  Salem                 160614           154637  3.87%   Marion
        [2]     3  Eugene                159190           156185  1.92%   Lane
        [3]     4  Gresham               109397           105594  3.60%   Multnomah
        [4]     5  Hillsboro              97368            91611  6.28%   Washington
        [5]     6  Beaverton              93542            89803  4.16%   Washington
        [6]    15  Grants Pass            35076            34533  1.57%   Josephine
        [7]    16  Oregon City            34622            31859  8.67%   Clackamas
        [8]    17  McMinnville            33131            32187  2.93%   Yamhill
        [9]    18  Redmond                27427            26215  4.62%   Deschutes

        >>> frame.schema
        [('rank', <type 'int'>), ('city', <type 'str'>), ('population_2013', <type 'int'>), ('population_2010', <type 'int'>), ('change', <type 'str'>), ('county', <type 'str'>)]

        <hide>
        >>> file_path = "../datasets/unicode.csv"
        >>> schema = [("a", unicode),("b", unicode),("c",unicode)]
        >>> frame = tc.frame.import_csv(file_path, schema=schema, header=False, infer_schema=False)
        -etc-

        >>> frame.inspect()
        [#]  a  b  c
        ============
        [0]  à  ë  ñ
        [1]  ã  ê  ü

        </hide>

  """


    if schema is not None:
        infer_schema = False   # if a custom schema is provided, don't waste time inferring the schema during load
    if not isinstance(header, bool):
        raise ValueError("header parameter must be a boolean, but is {0}.".format(type(header)))
    if not isinstance(infer_schema, bool):
        raise ValueError("infer_schema parameter must be a boolean, but is {0}.".format(type(infer_schema)))
    TkContext.validate(tc)

    header_str = str(header).lower()
    infer_schema_str = str(infer_schema).lower()
    pyspark_schema = None

    if (not infer_schema) and (schema is not None):
        fields = []
        for column in schema:
            if dtypes._data_type_to_pyspark_type_table.has_key(column[1]):
                fields.append(StructField(column[0], dtypes._data_type_to_pyspark_type_table[column[1]], True))
            else:
                raise TypeError("Unsupported type {0} in schema for column {1}.".format(column[1], column[0]))
        pyspark_schema = StructType(fields)

    df = tc.sql_context.read.format(
        "com.databricks.spark.csv.org.trustedanalytics.sparktk").options(
            delimiter=delimiter,
            header=header_str,
            dateformat="yyyy-MM-dd'T'HH:mm:ss.SSSX",
            inferschema=infer_schema_str).load(path, schema=pyspark_schema)

    df_schema = []

    if schema is None:
        for column in df.schema.fields:
            try:
                datatype = dtypes.dtypes.get_primitive_type_from_pyspark_type(type(column.dataType))
            except ValueError:
                raise TypeError("Unsupported data type ({0}) for column {1}.".format(str(column.dataType), column.name))
            df_schema.append((column.name, datatype))
    else:
        df_column_count = len(df.schema.fields)
        custom_column_count = len(schema)
        if (df_column_count != custom_column_count):
            raise ValueError("Bad schema value.  The number of columns in the custom schema ({0}) must match the"
                             "number of columns in the csv file data ({1}).".format(custom_column_count, df_column_count))
        df_schema = schema

    def cast_datetime(row):
        """
        The spark data frame gives uses datetime objects.  Convert them to long (ms since epoch) for our frame.
        """
        data = []
        for column_index in xrange(0, len(df_schema)):
            if df_schema[column_index][1] == dtypes.datetime and isinstance(row[column_index], datetime):
                data.append(long(dtypes.datetime_to_ms(row[column_index])))
            else:
                data.append(row[column_index])
        return data

    jrdd = tc.sc._jvm.org.trustedanalytics.sparktk.frame.internal.rdd.PythonJavaRdd.scalaToPython(df._jdf.rdd())
    rdd = RDD(jrdd, tc.sc)

    if any(c[1] == dtypes.datetime for c in df_schema):
        # If any columns are date/time we must do this map
        rdd = df.rdd.map(cast_datetime)

    from sparktk.frame.frame import Frame  # circular dependency, so import late
    return Frame(tc, rdd, df_schema)<|MERGE_RESOLUTION|>--- conflicted
+++ resolved
@@ -1,6 +1,3 @@
-<<<<<<< HEAD
-# coding=utf-8
-=======
 # vim: set encoding=utf-8
 
 #  Copyright (c) 2016 Intel Corporation 
@@ -18,7 +15,6 @@
 #  limitations under the License.
 #
 
->>>>>>> cab850d8
 from sparktk.tkcontext import TkContext
 from pyspark.rdd import RDD
 from pyspark.sql.types import *
@@ -89,7 +85,7 @@
 
         </hide>
 
-  """
+    """
 
 
     if schema is not None:
