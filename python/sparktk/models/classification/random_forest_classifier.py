# vim: set encoding=utf-8

#  Copyright (c) 2016 Intel Corporation 
#
#  Licensed under the Apache License, Version 2.0 (the "License");
#  you may not use this file except in compliance with the License.
#  You may obtain a copy of the License at
#
#       http://www.apache.org/licenses/LICENSE-2.0
#
#  Unless required by applicable law or agreed to in writing, software
#  distributed under the License is distributed on an "AS IS" BASIS,
#  WITHOUT WARRANTIES OR CONDITIONS OF ANY KIND, either express or implied.
#  See the License for the specific language governing permissions and
#  limitations under the License.
#

from sparktk.loggers import log_load; log_load(__name__); del log_load

from sparktk.propobj import PropertiesObject
from sparktk.frame.ops.classification_metrics_value import ClassificationMetricsValue
from sparktk import TkContext
from sparktk.frame.frame import Frame
<<<<<<< HEAD
from sparktk.arguments import affirm_type
=======
from sparktk.arguments import affirm_type, require_type
>>>>>>> 908122fa
import os

__all__ = ["train", "load", "RandomForestClassifierModel"]

def train(frame,
          observation_columns,
          label_column,
          num_classes = 2,
          num_trees = 1,
          impurity = "gini",
          max_depth = 4,
          max_bins = 100,
          min_instances_per_node = 1,
          sub_sampling_rate = 1.0,
          feature_subset_category = "auto",
          seed = None,
          categorical_features_info = None
          ):
    """
    Creates a Random Forest Classifier Model by training on the given frame

    Parameters
    ----------

    :param frame: (Frame) frame frame of training data
    :param observation_columns: (list(str)) Column(s) containing the observations
    :param label_column: (str) Column name containing the label for each observation
    :param num_classes: (int) Number of classes for classification.
    :param num_trees: (int) Number of trees in the random forest.
    :param impurity: (str) Criterion used for information gain calculation. Supported values "gini" or "entropy".
    :param max_depth: (int) Maximum depth of the tree.
    :param max_bins: (int) Maximum number of bins used for splitting features.
    :param min_instances_per_node: (int) Minimum number of records each child node must have after a split.
    :param sub_sampling_rate: (double) Fraction between 0..1 of the training data used for learning each decision tree.
    :param feature_subset_category: (str) Subset of observation columns, i.e., features,
                                 to consider when looking for the best split.
                                 Supported values "auto","all","sqrt","log2","onethird".
                                 If "auto" is set, this is based on num_trees: if num_trees == 1, set to "all"
                                 ; if num_trees > 1, set to "sqrt".
    :param seed: (Optional(int)) Random seed for bootstrapping and choosing feature subsets. Default is a randomly chosen seed.
    :param categorical_features_info: (Optional(Dict(str:int))) Arity of categorical features. Entry (name-> k) indicates
                                      that feature 'name' is categorical with 'k' categories indexed from 0:{0,1,...,k-1}

    :return: (RandomForestClassifierModel) The trained random forest classifier model

    Notes
    -----
    Random Forest is a supervised ensemble learning algorithm which can be used to perform binary and
    multi-class classification. The Random Forest Classifier model is initialized, trained on columns of a frame,
    used to predict the labels of observations in a frame, and tests the predicted labels against the true labels.
    This model runs the Spark ML implementation of Random Forest. During training, the decision trees are trained
    in parallel. During prediction, each tree's prediction is counted as vote for one class. The label is predicted
    to be the class which receives the most votes. During testing, labels of the observations are predicted and
    tested against the true labels using built-in binary and multi-class Classification Metrics.
    """
    require_type(Frame, frame, 'frame')
    column_list = affirm_type.list_of_str(observation_columns, "observation_columns")
    require_type.non_empty_str(label_column, "label_column")
    require_type.non_negative_int(num_classes, "num_classes")
    if num_classes < 2:
        raise ValueError("'num_classes' parameter must be at least 2")
    require_type.non_negative_int(num_trees, "num_trees")
    require_type.non_empty_str(impurity, "impurity")
    require_type.non_negative_int(max_depth, "max_depth")
    require_type.non_negative_int(max_bins, "max_bins")
    require_type.non_negative_int(min_instances_per_node, "min_instances_per_node")
    require_type(float, sub_sampling_rate, "sub_sampling_rate")
    if sub_sampling_rate > 1 or sub_sampling_rate < 0:
        raise ValueError("'sub_sampling_rate' parameter must have a value between 0 and 1")
    require_type.non_empty_str(feature_subset_category, "feature_subset_category")

    tc = frame._tc
    _scala_obj = get_scala_obj(tc)
    seed = int(os.urandom(2).encode('hex'), 16) if seed is None else seed
    scala_model = _scala_obj.train(frame._scala,
                                   tc.jutils.convert.to_scala_list_string(column_list),
                                   label_column,
                                   num_classes,
                                   num_trees,
                                   impurity,
                                   max_depth,
                                   max_bins,
                                   min_instances_per_node,
                                   sub_sampling_rate,
                                   feature_subset_category,
                                   seed,
                                   __get_categorical_features_info(tc, categorical_features_info))

    return RandomForestClassifierModel(tc, scala_model)

def __get_categorical_features_info(tc, c):
    if c is not None:
        c = tc.jutils.convert.to_scala_map(c)
    return tc.jutils.convert.to_scala_option(c)


def load(path, tc=TkContext.implicit):
    """load RandomForestClassifierModel from given path"""
    TkContext.validate(tc)
    return tc.load(path, RandomForestClassifierModel)


def get_scala_obj(tc):
    """Gets reference to the scala object"""
    return tc.sc._jvm.org.trustedanalytics.sparktk.models.classification.random_forest_classifier.RandomForestClassifierModel


class RandomForestClassifierModel(PropertiesObject):
    """
    A trained Random Forest Classifier model

    Example
    -------

        >>> frame = tc.frame.create([[1,19.8446136104,2.2985856384],[1,16.8973559126,2.6933495054],
        ...                                 [1,5.5548729596,2.7777687995],[0,46.1810010826,3.1611961917],
        ...                                 [0,44.3117586448,3.3458963222],[0,34.6334526911,3.6429838715]],
        ...                                 [('Class', int), ('Dim_1', float), ('Dim_2', float)])

        >>> frame.inspect()
        [#]  Class  Dim_1          Dim_2
        =======================================
        [0]      1  19.8446136104  2.2985856384
        [1]      1  16.8973559126  2.6933495054
        [2]      1   5.5548729596  2.7777687995
        [3]      0  46.1810010826  3.1611961917
        [4]      0  44.3117586448  3.3458963222
        [5]      0  34.6334526911  3.6429838715

        >>> model = tc.models.classification.random_forest_classifier.train(frame,
        ...                                                                ['Dim_1', 'Dim_2'],
        ...                                                                'Class',
        ...                                                                num_classes=2,
        ...                                                                num_trees=1,
        ...                                                                impurity="entropy",
        ...                                                                max_depth=4,
        ...                                                                max_bins=100)

        >>> model.feature_importances()
        {u'Dim_1': 1.0, u'Dim_2': 0.0}

        >>> predicted_frame = model.predict(frame, ['Dim_1', 'Dim_2'])

        >>> predicted_frame.inspect()
        [#]  Class  Dim_1          Dim_2         predicted_class
        ========================================================
        [0]      1  19.8446136104  2.2985856384                1
        [1]      1  16.8973559126  2.6933495054                1
        [2]      1   5.5548729596  2.7777687995                1
        [3]      0  46.1810010826  3.1611961917                0
        [4]      0  44.3117586448  3.3458963222                0
        [5]      0  34.6334526911  3.6429838715                0

<<<<<<< HEAD
        >>> test_metrics = model.test(frame, "Class", ['Dim_1','Dim_2'])
=======
        >>> test_metrics = model.test(frame, ['Dim_1','Dim_2'], 'Class')
>>>>>>> 908122fa

        >>> test_metrics
        accuracy         = 1.0
        confusion_matrix =             Predicted_Pos  Predicted_Neg
        Actual_Pos              3              0
        Actual_Neg              0              3
        f_measure        = 1.0
        precision        = 1.0
        recall           = 1.0

        >>> model.save("sandbox/randomforestclassifier")

        >>> restored = tc.load("sandbox/randomforestclassifier")

        >>> restored.label_column == model.label_column
        True

        >>> restored.seed == model.seed
        True

        >>> set(restored.observation_columns) == set(model.observation_columns)
        True

    The trained model can also be exported to a .mar file, to be used with the scoring engine:

        >>> canonical_path = model.export_to_mar("sandbox/rfClassifier.mar")

    <hide>
        >>> import os
        >>> assert(os.path.isfile(canonical_path))
    </hide>

    """

    def __init__(self, tc, scala_model):
        self._tc = tc
        tc.jutils.validate_is_jvm_instance_of(scala_model, get_scala_obj(tc))
        self._scala = scala_model

    @staticmethod
    def _from_scala(tc, scala_model):
        """Loads a random forest classifier model from a scala model"""
        return RandomForestClassifierModel(tc, scala_model)

    @property
    def label_column(self):
<<<<<<< HEAD
        """column containing the label used for model training"""
        return self._scala.labelColumnName()
=======
        """column containing the labels used for model training"""
        return self._scala.labelColumn()
>>>>>>> 908122fa

    @property
    def observation_columns(self):
        """observation columns used for model training"""
        return self._tc.jutils.convert.from_scala_seq(self._scala.observationColumnNames())

    @property
    def num_classes(self):
        """number of classes in the trained model"""
        return self._scala.numClasses()

    @property
    def num_trees(self):
        """number of trees in the trained model"""
        return self._scala.numTrees()

    @property
    def impurity(self):
        """criterion used for calculating information gain in the trained model"""
        return self._scala.impurity()

    @property
    def max_depth(self):
        """maximum depth of the trained model"""
        return self._scala.maxDepth()

    @property
    def max_bins(self):
        """maximum bins in the trained model"""
        return self._scala.maxBins()

    @property
    def seed(self):
        """seed used during training of the model"""
        return self._scala.seed()

    @property
    def categorical_features_info(self):
        """dictionary of categorical feature names and number of features per category used during model training"""
        s = self._tc.jutils.convert.from_scala_option(self._scala.categoricalFeaturesInfo())
        if s:
            return self._tc.jutils.convert.scala_map_to_python(s)
        return None

    @property
    def feature_subset_category(self):
        """subset of observation columns, i.e., features, considered when splitting nodes in the trained model"""
        return self._scala.featureSubsetCategory()

<<<<<<< HEAD
=======
    @property
    def min_instances_per_node(self):
        """minimum number of records in each child node of the trained model"""
        return self._scala.minInstancesPerNode()

    @property
    def sub_sampling_rate(self):
        """sub sampling rate in the trained model"""
        return self._scala.subSamplingRate()

    def feature_importances(self):
        """
        Feature importances for trained model. Higher values indicate more important features.

        Each feature's importance is the average of its importance across all trees in the ensemble.
        The importance vector is normalized to sum to 1.

        :return: (Dict(str -> int)) A dictionary of feature names and importances
        """
        return self._tc.jutils.convert.scala_map_to_python(self._scala.featureImportances())

>>>>>>> 908122fa
    def predict(self, frame, observation_columns=None):
        """
        Predict the labels for a test frame using trained Random Forest Classifier model, and create a new frame
        revision with existing columns and a new predicted label's column.

        Parameters
        ----------

        :param frame: (Frame) A frame whose labels are to be predicted. By default, predict is run on the same columns
                      over which the model is trained.
        :param observation_columns: (Optional(list[str])) Column(s) containing the observations whose labels are to be predicted.
                                    By default, the same observation column names from training are used
        :return: (Frame) A new frame consisting of the existing columns of the frame and a new column with predicted
                 label for each observation.
        """
<<<<<<< HEAD
        columns_option = self._tc.jutils.convert.to_scala_option_list_string(self.__get_observation_columns(observation_columns))
        return Frame(self._tc, self._scala.predict(frame._scala, columns_option))

    def test(self, frame, label_column, observation_columns=None):
=======
        require_type(Frame, frame, 'frame')
        column_list = affirm_type.list_of_str(observation_columns, "observation_columns", allow_none=True)
        columns_option = self._tc.jutils.convert.to_scala_option_list_string(column_list)
        return Frame(self._tc, self._scala.predict(frame._scala, columns_option))

    def test(self, frame, observation_columns=None, label_column=None):
>>>>>>> 908122fa
        """
        Predict test frame labels and return metrics.

        Parameters
        ----------

        :param frame: (Frame) The frame whose labels are to be predicted
<<<<<<< HEAD
        :param label_column: (str) Column containing the name of the label
        :param observation_columns: (Optional(list[str])) Column(s) containing the observations whose labels are to be predicted.
                       By default, we predict the labels over columns the RandomForest was trained on.
=======
        :param observation_columns: (Optional(list[str])) Column(s) containing the observations whose labels are to be predicted.
                                    By default, the same observation column names from training are used
        :param label_column: (str) Column containing the name of the label
                                    By default, the same label column name from training is used
>>>>>>> 908122fa
        :return: (ClassificationMetricsValue) Binary classification metrics comprised of:
                accuracy (double)
                The proportion of predictions that are correctly identified
                confusion_matrix (dictionary)
                A table used to describe the performance of a classification model
                f_measure (double)
                The harmonic mean of precision and recall
                precision (double)
                The proportion of predicted positive instances that are correctly identified
                recall (double)
                The proportion of positive instances that are correctly identified.
        """
<<<<<<< HEAD
        columns_list = self.__get_observation_columns(observation_columns)
        return ClassificationMetricsValue(self._tc, self._scala.test(frame._scala,
                                                                     label_column,
                                                                     self._tc.jutils.convert.to_scala_option_list_string(columns_list)))

    def __get_observation_columns(self, observation_columns):
        if observation_columns is None:
            return observation_columns
        else:
            return affirm_type.list_of_str(observation_columns, "observation_columns")
=======
        require_type(Frame, frame, 'frame')
        column_list = affirm_type.list_of_str(observation_columns, "observation_columns", allow_none=True)
>>>>>>> 908122fa

        return ClassificationMetricsValue(self._tc, self._scala.test(frame._scala,
                                                                     self._tc.jutils.convert.to_scala_option_list_string(column_list),
                                                                     self._tc.jutils.convert.to_scala_option(label_column)))

    def save(self, path):
        """
        Save the trained model to path

        Parameters
        ----------

        :param path: (str) Path to save
        """
        require_type.non_empty_str(path, "path")
        self._scala.save(self._tc._scala_sc, path, False)

    def export_to_mar(self, path):
        """
        Exports the trained model as a model archive (.mar) to the specified path.

        Parameters
        ----------

        :param path: (str) Path to save the trained model
        :return: (str) Full path to the saved .mar file

        """
        require_type.non_empty_str(path, "path")
        return self._scala.exportToMar(self._tc._scala_sc, path)

del PropertiesObject<|MERGE_RESOLUTION|>--- conflicted
+++ resolved
@@ -21,11 +21,7 @@
 from sparktk.frame.ops.classification_metrics_value import ClassificationMetricsValue
 from sparktk import TkContext
 from sparktk.frame.frame import Frame
-<<<<<<< HEAD
-from sparktk.arguments import affirm_type
-=======
 from sparktk.arguments import affirm_type, require_type
->>>>>>> 908122fa
 import os
 
 __all__ = ["train", "load", "RandomForestClassifierModel"]
@@ -179,11 +175,7 @@
         [4]      0  44.3117586448  3.3458963222                0
         [5]      0  34.6334526911  3.6429838715                0
 
-<<<<<<< HEAD
-        >>> test_metrics = model.test(frame, "Class", ['Dim_1','Dim_2'])
-=======
         >>> test_metrics = model.test(frame, ['Dim_1','Dim_2'], 'Class')
->>>>>>> 908122fa
 
         >>> test_metrics
         accuracy         = 1.0
@@ -230,18 +222,13 @@
 
     @property
     def label_column(self):
-<<<<<<< HEAD
-        """column containing the label used for model training"""
-        return self._scala.labelColumnName()
-=======
         """column containing the labels used for model training"""
         return self._scala.labelColumn()
->>>>>>> 908122fa
 
     @property
     def observation_columns(self):
         """observation columns used for model training"""
-        return self._tc.jutils.convert.from_scala_seq(self._scala.observationColumnNames())
+        return self._tc.jutils.convert.from_scala_seq(self._scala.observationColumns())
 
     @property
     def num_classes(self):
@@ -286,8 +273,6 @@
         """subset of observation columns, i.e., features, considered when splitting nodes in the trained model"""
         return self._scala.featureSubsetCategory()
 
-<<<<<<< HEAD
-=======
     @property
     def min_instances_per_node(self):
         """minimum number of records in each child node of the trained model"""
@@ -309,7 +294,6 @@
         """
         return self._tc.jutils.convert.scala_map_to_python(self._scala.featureImportances())
 
->>>>>>> 908122fa
     def predict(self, frame, observation_columns=None):
         """
         Predict the labels for a test frame using trained Random Forest Classifier model, and create a new frame
@@ -325,19 +309,12 @@
         :return: (Frame) A new frame consisting of the existing columns of the frame and a new column with predicted
                  label for each observation.
         """
-<<<<<<< HEAD
-        columns_option = self._tc.jutils.convert.to_scala_option_list_string(self.__get_observation_columns(observation_columns))
-        return Frame(self._tc, self._scala.predict(frame._scala, columns_option))
-
-    def test(self, frame, label_column, observation_columns=None):
-=======
         require_type(Frame, frame, 'frame')
         column_list = affirm_type.list_of_str(observation_columns, "observation_columns", allow_none=True)
         columns_option = self._tc.jutils.convert.to_scala_option_list_string(column_list)
         return Frame(self._tc, self._scala.predict(frame._scala, columns_option))
 
     def test(self, frame, observation_columns=None, label_column=None):
->>>>>>> 908122fa
         """
         Predict test frame labels and return metrics.
 
@@ -345,16 +322,10 @@
         ----------
 
         :param frame: (Frame) The frame whose labels are to be predicted
-<<<<<<< HEAD
-        :param label_column: (str) Column containing the name of the label
-        :param observation_columns: (Optional(list[str])) Column(s) containing the observations whose labels are to be predicted.
-                       By default, we predict the labels over columns the RandomForest was trained on.
-=======
         :param observation_columns: (Optional(list[str])) Column(s) containing the observations whose labels are to be predicted.
                                     By default, the same observation column names from training are used
         :param label_column: (str) Column containing the name of the label
                                     By default, the same label column name from training is used
->>>>>>> 908122fa
         :return: (ClassificationMetricsValue) Binary classification metrics comprised of:
                 accuracy (double)
                 The proportion of predictions that are correctly identified
@@ -367,21 +338,8 @@
                 recall (double)
                 The proportion of positive instances that are correctly identified.
         """
-<<<<<<< HEAD
-        columns_list = self.__get_observation_columns(observation_columns)
-        return ClassificationMetricsValue(self._tc, self._scala.test(frame._scala,
-                                                                     label_column,
-                                                                     self._tc.jutils.convert.to_scala_option_list_string(columns_list)))
-
-    def __get_observation_columns(self, observation_columns):
-        if observation_columns is None:
-            return observation_columns
-        else:
-            return affirm_type.list_of_str(observation_columns, "observation_columns")
-=======
         require_type(Frame, frame, 'frame')
         column_list = affirm_type.list_of_str(observation_columns, "observation_columns", allow_none=True)
->>>>>>> 908122fa
 
         return ClassificationMetricsValue(self._tc, self._scala.test(frame._scala,
                                                                      self._tc.jutils.convert.to_scala_option_list_string(column_list),
