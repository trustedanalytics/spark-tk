# vim: set encoding=utf-8

#  Copyright (c) 2016 Intel Corporation 
#
#  Licensed under the Apache License, Version 2.0 (the "License");
#  you may not use this file except in compliance with the License.
#  You may obtain a copy of the License at
#
#       http://www.apache.org/licenses/LICENSE-2.0
#
#  Unless required by applicable law or agreed to in writing, software
#  distributed under the License is distributed on an "AS IS" BASIS,
#  WITHOUT WARRANTIES OR CONDITIONS OF ANY KIND, either express or implied.
#  See the License for the specific language governing permissions and
#  limitations under the License.
#

from sparktk.loggers import log_load; log_load(__name__); del log_load

from sparktk.propobj import PropertiesObject
from sparktk.frame.ops.classification_metrics_value import ClassificationMetricsValue
from sparktk import TkContext
from sparktk.frame.frame import Frame
from sparktk.arguments import affirm_type
import os

__all__ = ["train", "load", "RandomForestClassifierModel"]

def train(frame,
          observation_columns,
          label_column,
          num_classes = 2,
          num_trees = 1,
          impurity = "gini",
          max_depth = 4,
          max_bins = 100,
          seed = None,
          categorical_features_info = None,
          feature_subset_category = None,
          min_instances_per_node = None,
          sub_sampling_rate = None
          ):
    """
    Creates a Random Forest Classifier Model by training on the given frame

    Parameters
    ----------

    :param frame: (Frame) frame frame of training data
    :param observation_columns: (list(str)) Column(s) containing the observations
    :param label_column: (str) Column name containing the label for each observation
    :param num_classes: (int) Number of classes for classification. Default is 2
    :param num_trees: (int) Number of tress in the random forest. Default is 1
    :param impurity: (str) Criterion used for information gain calculation. Supported values "gini" or "entropy".
                    Default is "gini"
    :param max_depth: (int) Maximum depth of the tree. Default is 4
    :param max_bins: (int) Maximum number of bins used for splitting features. Default is 100
    :param seed: (Optional(int)) Random seed for bootstrapping and choosing feature subsets. Default is a randomly chosen seed
    :param categorical_features_info: (Optional(Dict(str:int))) Arity of categorical features. Entry (name-> k) indicates
                                      that feature 'name' is categorical with 'k' categories indexed from 0:{0,1,...,k-1}
    :param feature_subset_category: (Optional(str)) Number of features to consider for splits at each node.
                                 Supported values "auto","all","sqrt","log2","onethird".
                                 If "auto" is set, this is based on num_trees: if num_trees == 1, set to "all"
                                 ; if num_trees > 1, set to "sqrt"
    :param min_instances_per_node: (Optional(int)) Minimum number of instances each child must have after split. Default is 1
    :param sub_sampling_rate: (Optional(double)) Fraction of the training data used for learning each decision tree. Default is 1.0

    :return: (RandomForestClassifierModel) The trained random forest classifier model

    Notes
    -----
    Random Forest is a supervised ensemble learning algorithm which can be used to perform binary and
    multi-class classification. The Random Forest Classifier model is initialized, trained on columns of a frame,
    used to predict the labels of observations in a frame, and tests the predicted labels against the true labels.
    This model runs the MLLib implementation of Random Forest. During training, the decision trees are trained
    in parallel. During prediction, each tree's prediction is counted as vote for one class. The label is predicted
    to be the class which receives the most votes. During testing, labels of the observations are predicted and
    tested against the true labels using built-in binary and multi-class Classification Metrics.


    """
    if frame is None:
        raise ValueError("frame cannot be None")

    tc = frame._tc
    _scala_obj = get_scala_obj(tc)
    seed = int(os.urandom(2).encode('hex'), 16) if seed is None else seed
    scala_model = _scala_obj.train(frame._scala,
                                   tc.jutils.convert.to_scala_list_string(observation_columns),
                                   label_column,
                                   num_classes,
                                   num_trees,
                                   impurity,
                                   max_depth,
                                   max_bins,
                                   seed,
                                   __get_categorical_features_info(tc, categorical_features_info),
                                   tc.jutils.convert.to_scala_option(feature_subset_category),
                                   tc.jutils.convert.to_scala_option(min_instances_per_node),
                                   tc.jutils.convert.to_scala_option(sub_sampling_rate))

    return RandomForestClassifierModel(tc, scala_model)

def __get_categorical_features_info(tc, c):
    if c is not None:
        c = tc.jutils.convert.to_scala_map(c)
    return tc.jutils.convert.to_scala_option(c)


def load(path, tc=TkContext.implicit):
    """load RandomForestClassifierModel from given path"""
    TkContext.validate(tc)
    return tc.load(path, RandomForestClassifierModel)


def get_scala_obj(tc):
    """Gets reference to the scala object"""
    return tc.sc._jvm.org.trustedanalytics.sparktk.models.classification.random_forest_classifier.RandomForestClassifierModel


class RandomForestClassifierModel(PropertiesObject):
    """
    A trained Random Forest Classifier model

    Example
    -------

        >>> frame = tc.frame.create([[1,19.8446136104,2.2985856384],[1,16.8973559126,2.6933495054],
        ...                                 [1,5.5548729596,2.7777687995],[0,46.1810010826,3.1611961917],
        ...                                 [0,44.3117586448,3.3458963222],[0,34.6334526911,3.6429838715]],
        ...                                 [('Class', int), ('Dim_1', float), ('Dim_2', float)])

        >>> frame.inspect()
        [#]  Class  Dim_1          Dim_2
        =======================================
        [0]      1  19.8446136104  2.2985856384
        [1]      1  16.8973559126  2.6933495054
        [2]      1   5.5548729596  2.7777687995
        [3]      0  46.1810010826  3.1611961917
        [4]      0  44.3117586448  3.3458963222
        [5]      0  34.6334526911  3.6429838715

        >>> model = tc.models.classification.random_forest_classifier.train(frame, ['Dim_1', 'Dim_2'], 'Class', num_classes=2, num_trees=1, impurity="entropy", max_depth=4, max_bins=100)

        >>> predicted_frame = model.predict(frame, ['Dim_1', 'Dim_2'])

        >>> predicted_frame.inspect()
        [#]  Class  Dim_1          Dim_2         predicted_class
        ========================================================
        [0]      1  19.8446136104  2.2985856384                1
        [1]      1  16.8973559126  2.6933495054                1
        [2]      1   5.5548729596  2.7777687995                1
        [3]      0  46.1810010826  3.1611961917                0
        [4]      0  44.3117586448  3.3458963222                0
        [5]      0  34.6334526911  3.6429838715                0

        >>> test_metrics = model.test(frame, ['Dim_1','Dim_2'], 'Class')

        >>> test_metrics
        accuracy         = 1.0
        confusion_matrix =             Predicted_Pos  Predicted_Neg
        Actual_Pos              3              0
        Actual_Neg              0              3
        f_measure        = 1.0
        precision        = 1.0
        recall           = 1.0

        >>> model.save("sandbox/randomforestclassifier")

        >>> restored = tc.load("sandbox/randomforestclassifier")

        >>> restored.label_column == model.label_column
        True

        >>> restored.seed == model.seed
        True

        >>> set(restored.observation_columns) == set(model.observation_columns)
        True

    The trained model can also be exported to a .mar file, to be used with the scoring engine:

        >>> canonical_path = model.export_to_mar("sandbox/rfClassifier.mar")

    <hide>
        >>> import os
        >>> assert(os.path.isfile(canonical_path))
    </hide>

    """

    def __init__(self, tc, scala_model):
        self._tc = tc
        tc.jutils.validate_is_jvm_instance_of(scala_model, get_scala_obj(tc))
        self._scala = scala_model

    @staticmethod
    def _from_scala(tc, scala_model):
        """Loads a random forest classifier model from a scala model"""
        return RandomForestClassifierModel(tc, scala_model)

    @property
    def label_column(self):
        """column containing the label used for model training"""
        return self._scala.labelColumn()

    @property
    def observation_columns(self):
        """observation columns used for model training"""
        return self._tc.jutils.convert.from_scala_seq(self._scala.observationColumns())

    @property
    def num_classes(self):
        """number of classes in the trained model"""
        return self._scala.numClasses()

    @property
    def num_trees(self):
        """number of trees in the trained model"""
        return self._scala.numTrees()

    @property
    def impurity(self):
        """impurity value of the trained model"""
        return self._scala.impurity()

    @property
    def max_depth(self):
        """maximum depth of the trained model"""
        return self._scala.maxDepth()

    @property
    def max_bins(self):
        """maximum bins in the trained model"""
        return self._scala.maxBins()

    @property
    def seed(self):
        """seed used during training of the model"""
        return self._scala.seed()

    @property
    def categorical_features_info(self):
        """categorical feature dictionary used during model training"""
        s = self._tc.jutils.convert.from_scala_option(self._scala.categoricalFeaturesInfo())
        if s:
            return self._tc.jutils.convert.scala_map_to_python(s)
        return None

    @property
    def feature_subset_category(self):
        """feature subset category of the trained model"""
        return self._tc.jutils.convert.from_scala_option(self._scala.featureSubsetCategory())

<<<<<<< HEAD
    @property
    def min_instances_per_node(self):
        """minimum number of instances per node of the trained model"""
        return self._tc.jutils.convert.from_scala_option(self._scala.minInstancesPerNode())

    @property
    def sub_sampling_rate(self):
        """sub sampling rate of the trained model"""
        return self._tc.jutils.convert.from_scala_option(self._scala.subSamplingRate())

    def feature_importances(self):
        """
        Feature importances for trained model. Higher values indicate more important features.
        :return: (Dict(str -> int)) A dictionary of feature names and importances
        """
        return self._tc.jutils.convert.scala_map_to_python(self._scala.featureImportances())

    def predict(self, frame, columns=None):
=======
    def predict(self, frame, observation_columns=None):
>>>>>>> e0a638fc
        """
        Predict the labels for a test frame using trained Random Forest Classifier model, and create a new frame
        revision with existing columns and a new predicted label's column.

        Parameters
        ----------

        :param frame: (Frame) A frame whose labels are to be predicted. By default, predict is run on the same columns
                      over which the model is trained.
        :param observation_columns: (Optional(list[str])) Column(s) containing the observations whose labels are to be predicted.
                                    By default, the same observation column names from training are used
        :return: (Frame) A new frame consisting of the existing columns of the frame and a new column with predicted
                 label for each observation.
        """
        columns_list = affirm_type.list_of_str(observation_columns, "observation_columns", allow_none=True)
        columns_option = self._tc.jutils.convert.to_scala_option_list_string(columns_list)
        return Frame(self._tc, self._scala.predict(frame._scala, columns_option))

    def test(self, frame, observation_columns=None, label_column=None):
        """
        Predict test frame labels and return metrics.

        Parameters
        ----------

        :param frame: (Frame) The frame whose labels are to be predicted
        :param observation_columns: (Optional(list[str])) Column(s) containing the observations whose labels are to be predicted.
                                    By default, the same observation column names from training are used
        :param label_column: (str) Column containing the name of the label
                                    By default, the same label column name from training is used
        :return: (ClassificationMetricsValue) Binary classification metrics comprised of:
                accuracy (double)
                The proportion of predictions that are correctly identified
                confusion_matrix (dictionary)
                A table used to describe the performance of a classification model
                f_measure (double)
                The harmonic mean of precision and recall
                precision (double)
                The proportion of predicted positive instances that are correctly identified
                recall (double)
                The proportion of positive instances that are correctly identified.
        """
        columns_list = affirm_type.list_of_str(observation_columns, "observation_columns", allow_none=True)
        return ClassificationMetricsValue(self._tc, self._scala.test(frame._scala,
                                                                     self._tc.jutils.convert.to_scala_option_list_string(columns_list),
                                                                     self._tc.jutils.convert.to_scala_option(label_column)))

    def save(self, path):
        """
        Save the trained model to path

        Parameters
        ----------

        :param path: (str) Path to save
        """

        self._scala.save(self._tc._scala_sc, path)

    def export_to_mar(self, path):
        """
        Exports the trained model as a model archive (.mar) to the specified path.

        Parameters
        ----------

        :param path: (str) Path to save the trained model
        :return: (str) Full path to the saved .mar file

        """

        if not isinstance(path, basestring):
            raise TypeError("path parameter must be a str, but received %s" % type(path))

        return self._scala.exportToMar(self._tc._scala_sc, path)

del PropertiesObject<|MERGE_RESOLUTION|>--- conflicted
+++ resolved
@@ -252,7 +252,6 @@
         """feature subset category of the trained model"""
         return self._tc.jutils.convert.from_scala_option(self._scala.featureSubsetCategory())
 
-<<<<<<< HEAD
     @property
     def min_instances_per_node(self):
         """minimum number of instances per node of the trained model"""
@@ -270,10 +269,7 @@
         """
         return self._tc.jutils.convert.scala_map_to_python(self._scala.featureImportances())
 
-    def predict(self, frame, columns=None):
-=======
     def predict(self, frame, observation_columns=None):
->>>>>>> e0a638fc
         """
         Predict the labels for a test frame using trained Random Forest Classifier model, and create a new frame
         revision with existing columns and a new predicted label's column.
