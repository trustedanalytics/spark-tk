--- conflicted
+++ resolved
@@ -270,12 +270,12 @@
     @property
     def observation_columns(self):
         """Column(s) containing the observations."""
-        return self._tc.jutils.convert.from_scala_seq(self._scala.observationColumnNames())
+        return self._tc.jutils.convert.from_scala_seq(self._scala.observationColumns())
 
     @property
     def label_column(self):
         """Column name containing the label for each observation."""
-        return self._scala.labelColumnName()
+        return self._scala.labelColumn()
 
     @property
     def frequency_column(self):
@@ -381,11 +381,7 @@
         from sparktk.frame.frame import Frame
         return Frame(self._tc, self._scala.predict(frame._scala, columns_option))
 
-<<<<<<< HEAD
-    def test(self, frame, label_column, observation_columns=None):
-=======
     def test(self, frame, observation_columns=None, label_column=None):
->>>>>>> 908122fa
         """
         Get the predictions for observations in a test frame
 
@@ -401,13 +397,8 @@
         """
         columns_list = self.__get_observation_columns(observation_columns)
         scala_classification_metrics_object = self._scala.test(frame._scala,
-<<<<<<< HEAD
-                                                               label_column,
-                                                               self._tc.jutils.convert.to_scala_option_list_string(columns_list))
-=======
                                                                self._tc.jutils.convert.to_scala_option_list_string(columns_list),
                                                                self._tc.jutils.convert.to_scala_option(label_column))
->>>>>>> 908122fa
         return ClassificationMetricsValue(self._tc, scala_classification_metrics_object)
 
     def __get_observation_columns(self, observation_columns):
