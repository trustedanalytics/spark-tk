package org.trustedanalytics.sparktk.frame.internal.constructors

import org.apache.commons.lang.StringUtils
import org.apache.spark.SparkContext
import org.trustedanalytics.sparktk.frame.{ Schema, Frame }
import org.trustedanalytics.sparktk.frame.internal.rdd.FrameRdd
import org.apache.commons.lang.StringUtils

object Import {

  /**
   * Creates a frame by importing data from a CSV file
   *
   * @param path Full path to the csv file
   * @param delimiter A string which indicates the separation of data fields.  This is usually a single
   *                  character and could be a non-visible character, such as a tab. The default delimiter
   *                  is a comma (,).
   * @param header Boolean value indicating if the first line of the file will be used to name columns,
   *               and not be included in the data.  The default value is false.
   * @param inferSchema Boolean value indicating if the column types will be automatically inferred.  It
   *                    requires one extra pass over the data and is false by default.
   * @return Frame with data from the csv file
   */
  def importCsv(sc: SparkContext,
                path: String,
                delimiter: String = ",",
                header: Boolean = false,
                inferSchema: Boolean = false,
                schema: Option[Schema] = None): Frame = {

    // If a custom schema is provided there's no reason to infer the schema during the load
    val loadWithInferSchema = if (schema.isDefined) false else inferSchema

    // Load from csv
    import org.apache.spark.sql.SQLContext
    val sqlContext = new SQLContext(sc)
    val headerStr = header.toString.toLowerCase
    val inferSchemaStr = inferSchema.toString.toLowerCase

    val df = sqlContext.read.format("com.databricks.spark.csv")
      .option("header", headerStr)
      .option("inferSchema", inferSchemaStr)
      .option("delimiter", delimiter)
      .load(path)
    val frameRdd = FrameRdd.toFrameRdd(df)

    if (schema.isDefined) {
      val numSpecifiedColumns = schema.get.columns.length
      val numColumnsFromLoad = frameRdd.frameSchema.columns.length
      if (numSpecifiedColumns != numColumnsFromLoad)
        throw new IllegalArgumentException("""The number of columns specified in the schema ($numSpecifiedColumns) does
                                           not match the number of columns found in the csv file ($numColumnsFromLoad).""")
    }
    val frameSchema = if (schema.isDefined) schema.get else frameRdd.frameSchema
    new Frame(frameRdd, frameSchema)
  }

  /**
   * Creates a frame by importing data from a parquet file
   *
   * @param path Full path to the parquet file
   */
  def importParquet(sc: SparkContext, path: String): FrameRdd = {
    val sqlContext = new org.apache.spark.sql.SQLContext(sc)
    val df = sqlContext.read.parquet(path)
    FrameRdd.toFrameRdd(df)
  }

  /**
<<<<<<< HEAD
   * Loads data from given jdbc table into frame
   *
   * @param connectionUrl : Jdbc connection url to connect to database
   * @param tableName :Jdbc table name to import
   * @return Frame with data from jdbc table
   */
  def importJdbc(sc: SparkContext, connectionUrl: String, tableName: String): Frame = {

    require(StringUtils.isNotEmpty(connectionUrl), "connection url is required")
    require(StringUtils.isNotEmpty(tableName), "table name is required")

    // Load from jdbc table
    import org.apache.spark.sql.SQLContext
    val sqlContext = new SQLContext(sc)

    val sqlDataframe = sqlContext.read.format("jdbc")
      .option("url", connectionUrl)
      .option("dbtable", tableName)
      .load()

=======
   * Loads data from hive using given hive query
   *
   * @param hiveQuery hive query
   * @return Frame with data based on hiveQL query
   */
  def importHive(sc: SparkContext, hiveQuery: String): Frame = {

    require(StringUtils.isNotEmpty(hiveQuery), "hive query is required")

    //Load data from hive using given hiveQL query
    val sqlContext = new org.apache.spark.sql.hive.HiveContext(sc)
    val sqlDataframe = sqlContext.sql(hiveQuery)
>>>>>>> 49dec3e7
    val frameRdd = FrameRdd.toFrameRdd(sqlDataframe)
    new Frame(frameRdd, frameRdd.frameSchema)
  }
}<|MERGE_RESOLUTION|>--- conflicted
+++ resolved
@@ -67,7 +67,6 @@
   }
 
   /**
-<<<<<<< HEAD
    * Loads data from given jdbc table into frame
    *
    * @param connectionUrl : Jdbc connection url to connect to database
@@ -88,7 +87,11 @@
       .option("dbtable", tableName)
       .load()
 
-=======
+    val frameRdd = FrameRdd.toFrameRdd(sqlDataframe)
+    new Frame(frameRdd, frameRdd.frameSchema)
+  }
+
+  /**
    * Loads data from hive using given hive query
    *
    * @param hiveQuery hive query
@@ -101,7 +104,6 @@
     //Load data from hive using given hiveQL query
     val sqlContext = new org.apache.spark.sql.hive.HiveContext(sc)
     val sqlDataframe = sqlContext.sql(hiveQuery)
->>>>>>> 49dec3e7
     val frameRdd = FrameRdd.toFrameRdd(sqlDataframe)
     new Frame(frameRdd, frameRdd.frameSchema)
   }
