package org.trustedanalytics.sparktk.saveload

import org.apache.spark.SparkContext
import org.json4s.JsonAST.JValue
import org.trustedanalytics.sparktk.frame.Frame
import org.trustedanalytics.sparktk.models.classification.naive_bayes.NaiveBayesModel
import org.trustedanalytics.sparktk.models.classification.random_forest_classifier.RandomForestClassifierModel
import org.trustedanalytics.sparktk.models.clustering.kmeans.KMeansModel
import org.trustedanalytics.sparktk.models.clustering.gmm.GaussianMixtureModel

object Loaders {

  def load(sc: SparkContext, path: String): Any = {
    val result = TkSaveLoad.loadTk(sc, path)
    val loader = loaders.getOrElse(result.formatId, throw new RuntimeException(s"Could not find a registered loader for '${result.formatId}' stored at $path.\nRegistered loaders include: ${loaders.keys.mkString("\n")}"))
    loader(sc, path, result.formatVersion, result.data)
  }

  /**
   * required signature for a Loader
   *
   * sc:  SparkContext
   * path: String  the location of the file to load
   * formatVersion: Int  the version of SaveLoad format found in the accompanying tk/ folder
   * tkMetadata: JValue  the metadata loaded from the accompanying tk/ folder
   */
  type LoaderType = (SparkContext, String, Int, JValue) => Any

  // todo: use a fancier technique that probably involves reflections/macros
  /**
   * Registry of all the loaders
   *
   * If you have an class that wants to play TkSaveLoad, it needs an entry in here:
   *
   * formatId -> loader function
   */
  private lazy val loaders: Map[String, LoaderType] = {
    val entries: Seq[TkSaveableObject] = List(Frame,
      KMeansModel,
      NaiveBayesModel,
<<<<<<< HEAD
      GaussianMixtureModel
    )
=======
      RandomForestClassifierModel)
>>>>>>> 15bd472d
    entries.map(e => e.formatId -> e.load _).toMap
  }

}<|MERGE_RESOLUTION|>--- conflicted
+++ resolved
@@ -36,14 +36,10 @@
    */
   private lazy val loaders: Map[String, LoaderType] = {
     val entries: Seq[TkSaveableObject] = List(Frame,
+      GaussianMixtureModel,
       KMeansModel,
       NaiveBayesModel,
-<<<<<<< HEAD
-      GaussianMixtureModel
-    )
-=======
       RandomForestClassifierModel)
->>>>>>> 15bd472d
     entries.map(e => e.formatId -> e.load _).toMap
   }
 
