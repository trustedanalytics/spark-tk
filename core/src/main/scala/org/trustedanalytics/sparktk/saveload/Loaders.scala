package org.trustedanalytics.sparktk.saveload

import org.apache.spark.SparkContext
import org.json4s.JsonAST.JValue
import org.trustedanalytics.sparktk.frame.Frame
import org.trustedanalytics.sparktk.models.dimreduction.pca.PcaModel
import org.trustedanalytics.sparktk.models.classification.naive_bayes.NaiveBayesModel
<<<<<<< HEAD
import org.trustedanalytics.sparktk.models.classification.random_forest_classifier.RandomForestClassifierModel
<<<<<<< HEAD
=======
>>>>>>> 4dc3efd5d5e9ffe3b6e7ddae4fd1146f340dfc37
=======
import org.trustedanalytics.sparktk.models.classification.svm.SvmModel
>>>>>>> 164d8b16
import org.trustedanalytics.sparktk.models.clustering.kmeans.KMeansModel
import org.trustedanalytics.sparktk.models.clustering.gmm.GaussianMixtureModel
import org.trustedanalytics.sparktk.models.timeseries.arima.ArimaModel
import org.trustedanalytics.sparktk.models.timeseries.arx.ArxModel
import org.trustedanalytics.sparktk.models.regression.random_forest_regressor.RandomForestRegressorModel

object Loaders {

  def load(sc: SparkContext, path: String): Any = {
    val result = TkSaveLoad.loadTk(sc, path)
    val loader = loaders.getOrElse(result.formatId, throw new RuntimeException(s"Could not find a registered loader for '${result.formatId}' stored at $path.\nRegistered loaders include: ${loaders.keys.mkString("\n")}"))
    loader(sc, path, result.formatVersion, result.data)
  }

  /**
   * required signature for a Loader
   *
   * sc:  SparkContext
   * path: String  the location of the file to load
   * formatVersion: Int  the version of SaveLoad format found in the accompanying tk/ folder
   * tkMetadata: JValue  the metadata loaded from the accompanying tk/ folder
   */
  type LoaderType = (SparkContext, String, Int, JValue) => Any

  // todo: use a fancier technique that probably involves reflections/macros
  /**
   * Registry of all the loaders
   *
   * If you have an class that wants to play TkSaveLoad, it needs an entry in here:
   *
   * formatId -> loader function
   */
  private lazy val loaders: Map[String, LoaderType] = {
    val entries: Seq[TkSaveableObject] = List(ArimaModel,
      ArxModel,
      Frame,
      GaussianMixtureModel,
      KMeansModel,
<<<<<<< HEAD
      NaiveBayesModel,
<<<<<<< HEAD
      RandomForestClassifierModel)
=======
      NaiveBayesModel)
>>>>>>> 4dc3efd5d5e9ffe3b6e7ddae4fd1146f340dfc37
    entries.map(e => e.formatId -> e.load _).toMap
=======
      PcaModel,
      RandomForestClassifierModel,
      RandomForestRegressorModel,
      SvmModel)
    entries.map(e => e.formatId -> e.loadTkSaveableObject _).toMap
>>>>>>> 164d8b16
  }

}<|MERGE_RESOLUTION|>--- conflicted
+++ resolved
@@ -5,14 +5,8 @@
 import org.trustedanalytics.sparktk.frame.Frame
 import org.trustedanalytics.sparktk.models.dimreduction.pca.PcaModel
 import org.trustedanalytics.sparktk.models.classification.naive_bayes.NaiveBayesModel
-<<<<<<< HEAD
 import org.trustedanalytics.sparktk.models.classification.random_forest_classifier.RandomForestClassifierModel
-<<<<<<< HEAD
-=======
->>>>>>> 4dc3efd5d5e9ffe3b6e7ddae4fd1146f340dfc37
-=======
 import org.trustedanalytics.sparktk.models.classification.svm.SvmModel
->>>>>>> 164d8b16
 import org.trustedanalytics.sparktk.models.clustering.kmeans.KMeansModel
 import org.trustedanalytics.sparktk.models.clustering.gmm.GaussianMixtureModel
 import org.trustedanalytics.sparktk.models.timeseries.arima.ArimaModel
@@ -51,21 +45,12 @@
       Frame,
       GaussianMixtureModel,
       KMeansModel,
-<<<<<<< HEAD
       NaiveBayesModel,
-<<<<<<< HEAD
-      RandomForestClassifierModel)
-=======
-      NaiveBayesModel)
->>>>>>> 4dc3efd5d5e9ffe3b6e7ddae4fd1146f340dfc37
-    entries.map(e => e.formatId -> e.load _).toMap
-=======
       PcaModel,
       RandomForestClassifierModel,
       RandomForestRegressorModel,
       SvmModel)
     entries.map(e => e.formatId -> e.loadTkSaveableObject _).toMap
->>>>>>> 164d8b16
   }
 
 }