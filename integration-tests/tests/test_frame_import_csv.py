# vim: set encoding=utf-8

#  Copyright (c) 2016 Intel Corporation 
#
#  Licensed under the Apache License, Version 2.0 (the "License");
#  you may not use this file except in compliance with the License.
#  You may obtain a copy of the License at
#
#       http://www.apache.org/licenses/LICENSE-2.0
#
#  Unless required by applicable law or agreed to in writing, software
#  distributed under the License is distributed on an "AS IS" BASIS,
#  WITHOUT WARRANTIES OR CONDITIONS OF ANY KIND, either express or implied.
#  See the License for the specific language governing permissions and
#  limitations under the License.
#

from setup import tc, rm, get_sandbox_path
from sparktk import dtypes

def test_import_csv(tc):
    path = "../datasets/importcsvtest.csv"
    # Test with inferred schema
    f = tc.frame.import_csv(path, header=True, infer_schema=True)
    assert(f.count() == 10)
    assert(len(f.schema) == 4)
    assert(f.schema == [("string_column", str),
                        ("integer_column", int),
                        ("float_column", float),
                        ("datetime_column", dtypes.datetime)])
    assert(f._is_python)
    # Make sure that we can go to scala (let's do that by binning the integer column)]
    f.bin_column("integer_column", [0,25,50,75,100])
    assert(len(f.schema) == 5)
    assert(f._is_scala)


def test_import_csv_with_custom_schema(tc):
    path = "../datasets/cities.csv"
    try:
        # Test with bad schema (incorrect number of columns)
        f = tc.frame.import_csv(path, "|", header=True, infer_schema=False, schema=[("a", int),("b", str)])
        f.take(f.count())
        raise RuntimeError("Expected SparkException from import_csv due to incorrect number of columns in custom schema.")
    except:
        pass

    # Test with good schema
    schema = [("a",int),("b",str),("c",int),("d",int),("e",str),("f",str)]
    f = tc.frame.import_csv(path, "|", header=True, infer_schema=False, schema=schema)
    assert(f.count() == 20)
    assert(f.schema == schema)

def test_import_csv_with_custom_schema_parse_error(tc):
    # Test with good schema, but bad values in file --bad values should render as None
    path = "../datasets/parse_error.csv"
    f = tc.frame.import_csv(path, schema=[("a", str),("b", int), ("c", float)], header=True)
    rows = f.take(f.count())
    assert(len(rows) == 4)
    assert(rows[2] == ["blue",100, None])         # bad float
    assert(rows[3] == ["purple",None, 3.33333])   # bad integer


def test_import_csv_with_no_header(tc):
    path = "../datasets/noheader.csv"
    # Test with no header and inferred schema
    f = tc.frame.import_csv(path, header=False, infer_schema=True)
    assert(f.count() == 10)
    assert(len(f.schema) == 4)
    assert(f.schema == [('C0', str), ('C1', int), ('C2', float), ('C3', dtypes.datetime)])


def test_import_csv_with_invalid_header(tc):
    path = "../datasets/cities.csv"
    try:
        # Test with non-boolean header value
        tc.frame.import_csv(path, "|", header=5)
        raise RuntimeError("Expected ValueError from import_csv due to invalid (int) header parameter data type.")
    except ValueError:
        pass
    except:
        raise RuntimeError("Expected ValueError from import_csv due to invalid (int) header parameter data type.")

    try:
        # Test with non-boolean header value
        tc.frame.import_csv(path, "|", header="true")
        raise RuntimeError("Expected ValueError from import_csv due to invalid (string) header parameter data type.")
    except ValueError:
        pass
    except:
        raise RuntimeError("Expected ValueError from import_csv due to invalid (string) header parameter data type.")


def test_import_csv_with_invalid_infer_schema(tc):
    path = "../datasets/cities.csv"
    try:
        # Test with non-boolean infer_schema value
        tc.frame.import_csv(path, "|", infer_schema=5)
        raise RuntimeError( "Expected ValueError from import_csv due to invalid (int) infer_schema parameter data type.")
    except ValueError:
        pass
    except:
        raise RuntimeError( "Expected ValueError from import_csv due to invalid (int) infer_schema parameter data type.")

    try:
        # Test with non-boolean infer_schema value
        tc.frame.import_csv(path, "|", infer_schema="true")
        raise RuntimeError("Expected ValueError from import_csv due to invalid (string) infer_schema parameter data type.")
    except ValueError:
        pass
    except:
        raise RuntimeError("Expected ValueError from import_csv due to invalid (string) infer_schema parameter data type.")

def test_import_with_unsupported_type(tc):
    path = "../datasets/unsupported_types.csv"

    try:
        # Try creating a frame from a csv using infer_schema.  This csv has a boolean type, which we don't support,
        # so this should fail.
        tc.frame.import_csv(path, ",", infer_schema=True)
        raise RuntimeError("Expected TypeError for unsupported type found when inferring schema (boolean).")
    except TypeError:
        pass

    schema = [("id", int), ("name", str), ("bool", bool), ("day", str)]
    try:
        # Instead of inferring the schema, specify the schema that uses a boolean column.  This should still fail
        tc.frame.import_csv(path, ",", infer_schema=False, schema=schema)
        raise RuntimeError("Expected TypeError for unsupported type in the schema (bool).")
    except TypeError:
        pass

    schema = [("id", int), ("name", str), ("bool", str), ("day", str)]

    # Specify the boolean column as a string instead.  This should pass
    frame = tc.frame.import_csv(path, ",", infer_schema=False, schema=schema)
    assert(frame.count() == 5)
    assert(frame.schema == schema)

def test_frame_loading_multiple_files_with_wildcard(tc):
        frame = tc.frame.import_csv("../datasets/movie-part*.csv", header=True)
        assert(frame.schema == [('user', int),
                                ('vertex_type', str),
                                ('movie', int),
                                ('weight', int),
                                ('edge_type', str)])
        assert(frame.take(frame.count()) == [[1, 'L', -131, 0, 'tr'],
                                                    [-131, 'R', 1, 0, 'tr'],
                                                    [1, 'L', -300, 2, 'tr'],
                                                    [-300, 'R', 1, 2, 'tr'],
                                                    [1, 'L', -570, 4, 'tr'],
                                                    [-570, 'R', 1, 4, 'tr'],
                                                    [2, 'L', -778, 1, 'tr'],
                                                    [-778, 'R', 1, 1, 'tr'],
                                                    [1, 'L', -1209, 2, 'va'],
                                                    [-1209, 'R', 1, 2, 'va'],
                                                    [2, 'L', -1218, 3, 'tr'],
                                                    [-1218, 'R', 1, 3, 'tr'],
                                                    [1, 'L', -1232, 3, 'tr'],
                                                    [-1232, 'R', 1, 3, 'tr'],
                                                    [3, 'L', -1416, 2, 'tr'],
                                                    [-1416, 'R', 1, 2, 'tr'],
                                                    [3, 'L', -1648, 3, 'tr'],
                                                    [-1648, 'R', 1, 3, 'tr'],
                                                    [3, 'L', -2347, 3, 'tr'],
                                                    [-2347, 'R', 1, 3, 'tr']])
def test_import_csv_with_duplicate_coluns(tc):
    path = "../datasets/importcsvtest.csv"
    schema = [("string", str),
              ("numeric", int),
              ("numeric", float),
              ("datetime", dtypes.datetime)]
    try:
        # Try to create a frame from csv, using a schema that has duplicate column names
        tc.frame.import_csv(path, schema=schema, header=True, infer_schema=False)
    except Exception as e:
<<<<<<< HEAD
        assert("duplicate entry: 'numeric'" in str(e))

def test_import_csv_datetime_format(tc):
    path = "../datasets/datetimes.csv"

    # Load with the date format that matches column a
    f = tc.frame.import_csv(path, schema=[("a",dtypes.datetime),("b",str)], date_format="yyyy-MM-ddX")

    for row in f.take(f.count()):
        assert(isinstance(row[0], long))    # 'a' datetime column should be a long (number of ms since epoch)
        assert(isinstance(row[1], basestring))     # column 'b' should be a str

    # Load with the date format that matches column b
    f = tc.frame.import_csv(path, schema=[("a",str),("b",dtypes.datetime)], date_format="MM-dd-yyyy kk:mm X")

    for row in f.take(f.count()):
        assert(isinstance(row[0], basestring))     # column 'a' should be a str
        assert(isinstance(row[1], long))    # column 'b' should be a long (number of ms since epoch)
=======
        assert("schema has duplicate column names: ['numeric']" in str(e))
>>>>>>> 7b061b09
<|MERGE_RESOLUTION|>--- conflicted
+++ resolved
@@ -174,25 +174,29 @@
         # Try to create a frame from csv, using a schema that has duplicate column names
         tc.frame.import_csv(path, schema=schema, header=True, infer_schema=False)
     except Exception as e:
-<<<<<<< HEAD
-        assert("duplicate entry: 'numeric'" in str(e))
+        assert("schema has duplicate column names: ['numeric']" in str(e))
 
 def test_import_csv_datetime_format(tc):
     path = "../datasets/datetimes.csv"
 
     # Load with the date format that matches column a
-    f = tc.frame.import_csv(path, schema=[("a",dtypes.datetime),("b",str)], date_format="yyyy-MM-ddX")
-
-    for row in f.take(f.count()):
+    f = tc.frame.import_csv(path, schema=[("a",dtypes.datetime),("b",str)], datetime_format="yyyy-MM-ddX")
+
+    expected = ["2015-01-03T00:00:00.000000Z","2015-04-12T00:00:00.000000Z"]
+    actual_data = f.take(f.count())
+
+    for row, expected_str in zip(actual_data, expected):
         assert(isinstance(row[0], long))    # 'a' datetime column should be a long (number of ms since epoch)
+        assert(dtypes.ms_to_datetime_str(row[0]) == expected_str)
         assert(isinstance(row[1], basestring))     # column 'b' should be a str
 
     # Load with the date format that matches column b
-    f = tc.frame.import_csv(path, schema=[("a",str),("b",dtypes.datetime)], date_format="MM-dd-yyyy kk:mm X")
-
-    for row in f.take(f.count()):
+    f = tc.frame.import_csv(path, schema=[("a",str),("b",dtypes.datetime)], datetime_format="MM-dd-yyyy kk:mm X")
+
+    expected = ["2015-01-02T11:30:00.000000Z","2015-04-12T04:25:00.000000Z"]
+    actual_data = f.take(f.count())
+
+    for row, expected_str in zip(actual_data, expected):
         assert(isinstance(row[0], basestring))     # column 'a' should be a str
         assert(isinstance(row[1], long))    # column 'b' should be a long (number of ms since epoch)
-=======
-        assert("schema has duplicate column names: ['numeric']" in str(e))
->>>>>>> 7b061b09
+        assert(dtypes.ms_to_datetime_str(row[1]) == expected_str)