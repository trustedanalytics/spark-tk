--- conflicted
+++ resolved
@@ -32,11 +32,8 @@
         val graph = buildGraph()
         val weightedDegree = graph.weightedDegree("count", "in", 0)
         weightedDegree.schema.columns should equal(List(Column("Vertex", DataTypes.int32), Column("Degree", DataTypes.int64)))
-<<<<<<< HEAD
         weightedDegree.rdd.collect() should equal(List(new GenericRow(Array[Any](1, 0)), new GenericRow(Array[Any](3, 2)), new GenericRow(Array[Any](5, 18)), new GenericRow(Array[Any](4, 3))))
-=======
         weightedDegree.rdd.toArray.toList should contain theSameElementsAs List(new GenericRow(Array[Any](1, 0)), new GenericRow(Array[Any](3, 2)), new GenericRow(Array[Any](5, 18)), new GenericRow(Array[Any](4, 3)))
->>>>>>> 3a301947
 
       }
     }
@@ -46,12 +43,8 @@
         val graph = buildGraph()
         val weightedDegree = graph.weightedDegree("count", "out", 0)
         weightedDegree.schema.columns should equal(List(Column("Vertex", DataTypes.int32), Column("Degree", DataTypes.int64)))
-<<<<<<< HEAD
         weightedDegree.rdd.collect() should equal(List(new GenericRow(Array[Any](1, 5)), new GenericRow(Array[Any](3, 7)), new GenericRow(Array[Any](5, 0)), new GenericRow(Array[Any](4, 11))))
-=======
         weightedDegree.rdd.toArray.toList should contain theSameElementsAs List(new GenericRow(Array[Any](1, 5)), new GenericRow(Array[Any](3, 7)), new GenericRow(Array[Any](5, 0)), new GenericRow(Array[Any](4, 11)))
->>>>>>> 3a301947
-
       }
     }
 
