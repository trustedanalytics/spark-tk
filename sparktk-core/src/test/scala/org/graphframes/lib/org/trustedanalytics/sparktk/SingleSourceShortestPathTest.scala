/**
 *  Copyright (c) 2016 Intel Corporation 
 *
 *  Licensed under the Apache License, Version 2.0 (the "License");
 *  you may not use this file except in compliance with the License.
 *  You may obtain a copy of the License at
 *
 *       http://www.apache.org/licenses/LICENSE-2.0
 *
 *  Unless required by applicable law or agreed to in writing, software
 *  distributed under the License is distributed on an "AS IS" BASIS,
 *  WITHOUT WARRANTIES OR CONDITIONS OF ANY KIND, either express or implied.
 *  See the License for the specific language governing permissions and
 *  limitations under the License.
 */
package org.graphframes.lib.org.trustedanalytics.sparktk

import org.apache.spark.graphx.{ Edge, Graph }
import org.apache.spark.sql.{ Row, SQLContext }
import org.graphframes._
import org.scalatest.Matchers
import org.trustedanalytics.sparktk.testutils.TestingSparkContextWordSpec

class SingleSourceShortestPathTest extends TestingSparkContextWordSpec with Matchers {

  "Single source shortest path" should {
    //create Graph of friends in a social network.
    def getGraph: GraphFrame = {
      val sqlContext: SQLContext = new SQLContext(sparkContext)
      // Vertex DataFrame
      val v = sqlContext.createDataFrame(List(
        ("a", "Alice", 34),
        ("b", "Bob", 36),
        ("c", "Charlie", 30),
        ("d", "David", 29),
        ("e", "Esther", 32),
        ("f", "Fanny", 36),
        ("g", "Gabby", 60)
      )).toDF("id", "name", "age")
      val e = sqlContext.createDataFrame(List(
        ("a", "b", "friend", 12),
        ("b", "c", "follow", 2),
        ("c", "b", "follow", 5),
        ("f", "c", "follow", 4),
        ("e", "f", "follow", 8),
        ("e", "d", "friend", 9),
        ("d", "a", "friend", 10),
        ("a", "e", "friend", 3)
      )).toDF("src", "dst", "relationship", "distance")
      // Create a GraphFrame
      GraphFrame(v, e)
    }

<<<<<<< HEAD
    // create graph with negative weights and a cycle
    def getGameGraph: GraphFrame = {
      val sqlContext: SQLContext = new SQLContext(sparkContext)
      // Vertex DataFrame
      val v = sqlContext.createDataFrame(List(
        ("a", "app"),
        ("b", "bot"),
        ("c", "cat"),
        ("d", "dos"))).toDF("id", "name")
      val e = sqlContext.createDataFrame(List(
        ("a", "b", 2),
        ("b", "c", 2),
        ("b", "d", -1),
        ("d", "a", -2),
        ("c", "d", -5))).toDF("src", "dst", "distance")
      // Create a GraphFrame
      GraphFrame(v, e)
    }
=======
    //create Graph of friends in a social network with integer vertex IDs.
    def getNewGraph: GraphFrame = {
      val sqlContext: SQLContext = new SQLContext(sparkContext)
      // Vertex DataFrame
      val v = sqlContext.createDataFrame(List(
        (1, "Alice", 34),
        (2, "Bob", 36),
        (3, "Charlie", 30),
        (4, "David", 29),
        (5, "Esther", 32),
        (6, "Fanny", 36),
        (7, "Gabby", 60)
      )).toDF("id", "name", "age")
      val e = sqlContext.createDataFrame(List(
        (1, 2, "friend", 12),
        (2, 3, "follow", 2),
        (3, 2, "follow", 5),
        (6, 3, "follow", 4),
        (5, 6, "follow", 8),
        (5, 4, "friend", 9),
        (4, 1, "friend", 10),
        (1, 5, "friend", 3)
      )).toDF("src", "dst", "relationship", "distance")
      // Create a GraphFrame
      GraphFrame(v, e)
    }

>>>>>>> 074527fc
    "calculate the single source shortest path" in {
      val singleSourceShortestPathFrame = SingleSourceShortestPath.run(getGraph, "a")
      singleSourceShortestPathFrame.collect.head shouldBe Row("b", "Bob", 36, 1.0, "[" + Seq("a", "b").mkString(", ") + "]")
    }

    "calculate the single source shortest paths with edge weights" in {
      val singleSourceShortestPathFrame = SingleSourceShortestPath.run(getGraph, "a", Some("distance"))
      singleSourceShortestPathFrame.collect.head shouldBe Row("b", "Bob", 36, 12.0, "[" + Seq("a", "b").mkString(", ") + "]")

    }

    "calculate the single source shortest paths with maximum path length constraint" in {
      val singleSourceShortestPathFrame = SingleSourceShortestPath.run(getGraph, "a", None, Some(2))
      singleSourceShortestPathFrame.collect shouldBe Array(Row("b", "Bob", 36, 1.0, "[" + Seq("a", "b").mkString(", ") + "]"),
        Row("d", "David", 29, 2.0, "[" + Seq("a", "e", "d").mkString(", ") + "]"),
        Row("f", "Fanny", 36, 2.0, "[" + Seq("a", "e", "f").mkString(", ") + "]"),
        Row("a", "Alice", 34, 0.0, "[" + Seq("a").mkString(", ") + "]"),
        Row("c", "Charlie", 30, 2.0, "[" + Seq("a", "b", "c").mkString(", ") + "]"),
        Row("e", "Esther", 32, 1.0, "[" + Seq("a", "e").mkString(", ") + "]"),
        Row("g", "Gabby", 60, Double.PositiveInfinity, "[" + Seq().mkString(", ") + "]"))
    }

<<<<<<< HEAD
    "calculate the single source shortest path with negative values for edge weights" in {
      val singleSourceShortestPathFrame = SingleSourceShortestPath.run(getGameGraph, "a", Some("distance"))
      singleSourceShortestPathFrame.collect.head shouldBe Row("b", "bot", 2.0, "[" + Seq("a", "b").mkString(", ") + "]")
=======
    "calculate the single source shortest path for a graph with integer vertex IDs" in {
      val singleSourceShortestPathFrame = SingleSourceShortestPath.run(getNewGraph, 1)
      singleSourceShortestPathFrame.collect.head shouldBe Row(4, "David", 29, 2.0, "[" + Seq(1, 5, 4).mkString(", ") + "]")
>>>>>>> 074527fc
    }
  }
}<|MERGE_RESOLUTION|>--- conflicted
+++ resolved
@@ -15,7 +15,6 @@
  */
 package org.graphframes.lib.org.trustedanalytics.sparktk
 
-import org.apache.spark.graphx.{ Edge, Graph }
 import org.apache.spark.sql.{ Row, SQLContext }
 import org.graphframes._
 import org.scalatest.Matchers
@@ -51,26 +50,6 @@
       GraphFrame(v, e)
     }
 
-<<<<<<< HEAD
-    // create graph with negative weights and a cycle
-    def getGameGraph: GraphFrame = {
-      val sqlContext: SQLContext = new SQLContext(sparkContext)
-      // Vertex DataFrame
-      val v = sqlContext.createDataFrame(List(
-        ("a", "app"),
-        ("b", "bot"),
-        ("c", "cat"),
-        ("d", "dos"))).toDF("id", "name")
-      val e = sqlContext.createDataFrame(List(
-        ("a", "b", 2),
-        ("b", "c", 2),
-        ("b", "d", -1),
-        ("d", "a", -2),
-        ("c", "d", -5))).toDF("src", "dst", "distance")
-      // Create a GraphFrame
-      GraphFrame(v, e)
-    }
-=======
     //create Graph of friends in a social network with integer vertex IDs.
     def getNewGraph: GraphFrame = {
       val sqlContext: SQLContext = new SQLContext(sparkContext)
@@ -98,7 +77,24 @@
       GraphFrame(v, e)
     }
 
->>>>>>> 074527fc
+    // create graph with negative weights and a cycle
+    def getGameGraph: GraphFrame = {
+      val sqlContext: SQLContext = new SQLContext(sparkContext)
+      // Vertex DataFrame
+      val v = sqlContext.createDataFrame(List(
+        ("a", "app"),
+        ("b", "bot"),
+        ("c", "cat"),
+        ("d", "dos"))).toDF("id", "name")
+      val e = sqlContext.createDataFrame(List(
+        ("a", "b", 2),
+        ("b", "c", 2),
+        ("b", "d", -1),
+        ("d", "a", -2),
+        ("c", "d", -5))).toDF("src", "dst", "distance")
+      // Create a GraphFrame
+      GraphFrame(v, e)
+    }
     "calculate the single source shortest path" in {
       val singleSourceShortestPathFrame = SingleSourceShortestPath.run(getGraph, "a")
       singleSourceShortestPathFrame.collect.head shouldBe Row("b", "Bob", 36, 1.0, "[" + Seq("a", "b").mkString(", ") + "]")
@@ -121,15 +117,14 @@
         Row("g", "Gabby", 60, Double.PositiveInfinity, "[" + Seq().mkString(", ") + "]"))
     }
 
-<<<<<<< HEAD
+    "calculate the single source shortest path for a graph with integer vertex IDs" in {
+      val singleSourceShortestPathFrame = SingleSourceShortestPath.run(getNewGraph, 1)
+      singleSourceShortestPathFrame.collect.head shouldBe Row(4, "David", 29, 2.0, "[" + Seq(1, 5, 4).mkString(", ") + "]")
+    }
+
     "calculate the single source shortest path with negative values for edge weights" in {
       val singleSourceShortestPathFrame = SingleSourceShortestPath.run(getGameGraph, "a", Some("distance"))
       singleSourceShortestPathFrame.collect.head shouldBe Row("b", "bot", 2.0, "[" + Seq("a", "b").mkString(", ") + "]")
-=======
-    "calculate the single source shortest path for a graph with integer vertex IDs" in {
-      val singleSourceShortestPathFrame = SingleSourceShortestPath.run(getNewGraph, 1)
-      singleSourceShortestPathFrame.collect.head shouldBe Row(4, "David", 29, 2.0, "[" + Seq(1, 5, 4).mkString(", ") + "]")
->>>>>>> 074527fc
     }
   }
 }