--- conflicted
+++ resolved
@@ -181,10 +181,10 @@
       case other => Some(new DenseMatrix(m.hessianMatrixRows, m.hessianMatrixCols, m.hessianMatrixData))
     }
 
-    val finalSummaryTable = buildSummaryTable(sc, sparkLogRegModel, m.observationColumnNames, m.intercept, hessianMatrixNew)
-
-    LogisticRegressionModel(m.observationColumnNames,
-      m.labelColumnName,
+    val finalSummaryTable = buildSummaryTable(sc, sparkLogRegModel, m.observationColumns, m.intercept, hessianMatrixNew)
+
+    LogisticRegressionModel(m.observationColumns,
+      m.labelColumn,
       m.frequencyColumn,
       m.numClasses,
       m.optimizer,
@@ -242,8 +242,8 @@
 /**
  * Logistic Regression Model
  *
- * @param observationColumnNames   Column(s) containing the observations.
- * @param labelColumnName          Column name containing the label for each observation.
+ * @param observationColumns   Column(s) containing the observations.
+ * @param labelColumn          Column name containing the label for each observation.
  * @param frequencyColumn      Optional column containing the frequency of observations.
  * @param numClasses           Number of classes
  * @param optimizer            Set type of optimizer.
@@ -271,8 +271,8 @@
  * @param hessianMatrix        hessianMatrix
  * @param sparkModel           Spark LogisticRegressionModel
  */
-case class LogisticRegressionModel private[logistic_regression] (observationColumnNames: List[String],
-                                                                 labelColumnName: String,
+case class LogisticRegressionModel private[logistic_regression] (observationColumns: List[String],
+                                                                 labelColumn: String,
                                                                  frequencyColumn: Option[String],
                                                                  numClasses: Int,
                                                                  optimizer: String,
@@ -305,26 +305,15 @@
    * @param observationColumns Column(s) containing the observations whose labels are to be predicted. Default is the labels the model was trained on.
    * @return Frame containing the original frame's columns and a column with the predicted label.
    */
-<<<<<<< HEAD
-  def predict(frame: Frame, observationColumns: Option[List[String]]): Frame = {
-=======
   def predict(frame: Frame, observationColumns: Option[List[String]] = None): Frame = {
->>>>>>> 908122fa
     require(frame != null, "frame is required")
 
     //Running MLLib
     if (observationColumns.isDefined) {
-<<<<<<< HEAD
-      require(observationColumnNames.length == observationColumns.get.length,
-        "Number of columns for train and predict should be same")
-    }
-    val logRegColumns = observationColumns.getOrElse(observationColumnNames)
-=======
       require(observationColumns.get.length == this.observationColumns.length,
         "Number of columns for train and predict should be same")
     }
     val observations = observationColumns.getOrElse(this.observationColumns)
->>>>>>> 908122fa
 
     //predicting a label for the observation columns
     val predictColumn = Column(frame.schema.getNewColumnName("predicted_label"), DataTypes.int32)
@@ -355,8 +344,8 @@
       case Some(matrix) => (matrix.rows, matrix.cols, matrix.data)
       case None => (0, 0, null)
     }
-    val tkMetaData = LogisticRegressionModelMetaData(observationColumnNames.toList,
-      labelColumnName,
+    val tkMetaData = LogisticRegressionModelMetaData(observationColumns.toList,
+      labelColumn,
       frequencyColumn,
       numClasses,
       optimizer,
@@ -384,10 +373,6 @@
    * @param frame                  Frame whose labels are to be predicted.
    * @param observationColumns Column(s) containing the observations whose labels are to be predicted and tested. Default is to test over the columns the SVM model was trained on.
    * @param labelColumn            Column containing the actual label for each observation.
-<<<<<<< HEAD
-   * @param observationColumns Column(s) containing the observations whose labels are to be predicted and tested. Default is to test over the columns the SVM model was trained on.
-=======
->>>>>>> 908122fa
    * @return A dictionary with binary classification metrics.
    *         The data returned is composed of the following keys\:
    *         'accuracy' : double
@@ -402,23 +387,13 @@
    *         The proportion of positive instances that are correctly identified.
    * //
    */
-<<<<<<< HEAD
-  def test(frame: Frame, labelColumn: String, observationColumns: Option[List[String]] = None): ClassificationMetricValue = {
-    if (observationColumns.isDefined) {
-      require(observationColumns.get.length == observationColumnNames.length, "Number of columns for train and test should be same")
-    }
-    val logRegColumns = observationColumns.getOrElse(observationColumnNames)
-=======
   def test(frame: Frame, observationColumns: Option[List[String]] = None, labelColumn: Option[String] = None): ClassificationMetricValue = {
     if (observationColumns.isDefined) {
       require(observationColumns.get.length == this.observationColumns.length, "Number of columns for train and test should be same")
     }
     val observations = observationColumns.getOrElse(this.observationColumns)
     val label = labelColumn.getOrElse(this.labelColumn)
->>>>>>> 908122fa
-
-    //def test(frame: Frame, observationColumns: List[String], labelColumn: String): ClassificationMetricValue = {
-    //  val logRegColumns = observationColumns
+
     val frameRdd = new FrameRdd(frame.schema, frame.rdd)
     //predicting and testing
     val scoreAndLabelRdd = frameRdd.toScoreAndLabelRdd(row => {
@@ -449,7 +424,7 @@
   }
 
   override def input(): Array[Field] = {
-    val obsCols = observationColumnNames
+    val obsCols = observationColumns
     var input = Array[Field]()
     obsCols.foreach { name =>
       input = input :+ Field(name, "Double")
@@ -478,8 +453,8 @@
 /**
  * Logistic Regression Meta data
  *
- * @param observationColumnNames   Column(s) containing the observations.
- * @param labelColumnName          Column name containing the label for each observation.
+ * @param observationColumns   Column(s) containing the observations.
+ * @param labelColumn          Column name containing the label for each observation.
  * @param frequencyColumn      Optional column containing the frequency of observations.
  * @param numClasses           Number of classes
  * @param optimizer            Set type of optimizer.
@@ -507,8 +482,8 @@
  * @param hessianMatrixCols    hessian matrix cols count
  * @param hessianMatrixData    hessian matrix data array
  */
-case class LogisticRegressionModelMetaData(observationColumnNames: List[String],
-                                           labelColumnName: String,
+case class LogisticRegressionModelMetaData(observationColumns: List[String],
+                                           labelColumn: String,
                                            frequencyColumn: Option[String],
                                            numClasses: Int,
                                            optimizer: String,
@@ -531,7 +506,7 @@
  * Input arguments for logistic regression train plugin
  */
 case class LogisticRegressionTrainArgs(frame: Frame,
-                                       observationColumn: List[String],
+                                       observationColumns: List[String],
                                        labelColumn: String,
                                        frequencyColumn: Option[String],
                                        numClasses: Int,
