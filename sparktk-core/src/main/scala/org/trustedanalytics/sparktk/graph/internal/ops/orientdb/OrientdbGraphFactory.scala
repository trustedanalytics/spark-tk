--- conflicted
+++ resolved
@@ -19,7 +19,6 @@
 import com.orientechnologies.orient.core.db.document.ODatabaseDocumentTx
 import com.orientechnologies.orient.core.intent.OIntentMassiveInsert
 import com.tinkerpop.blueprints.impls.orient.{ OrientGraphFactory, OrientGraphNoTx }
-import org.apache.hadoop.hive.metastore.txn.TxnDbUtil
 import scala.util.{ Failure, Success, Try }
 
 /**
@@ -38,17 +37,10 @@
    * @param dbProperties  additional database properties
    * @return a non transactional OrientDB graph database instance
    */
-<<<<<<< HEAD
-  def graphDbConnector(dbConfigurations: OrientConf, dbName: String): OrientGraphNoTx = {
-    val dbUrl = getUrl(dbConfigurations, dbName)
-    val orientDb: ODatabaseDocumentTx = new ODatabaseDocumentTx(dbUrl)
-    dbConfigurations.dbProperties.foreach(propertyMap => {
-=======
   def graphDbConnector(dbConfigurations: OrientdbConf, dbName: String, dbProperties: Option[Map[String, Any]] = None): OrientGraphNoTx = {
     val dbUrl = getUrl(dbConfigurations, dbName)
     val orientDb: ODatabaseDocumentTx = new ODatabaseDocumentTx(dbUrl)
     dbProperties.foreach(propertyMap => {
->>>>>>> 42171e67
       propertyMap.foreach { case (key, value) => orientDb.setProperty(key, value) }
     })
     val orientGraphDb = if (dbUrl.startsWith("remote:")) {
@@ -77,11 +69,7 @@
    * @param dbConfigurations OrientDB configurations
    * @return a non transactional Orient graph database instance
    */
-<<<<<<< HEAD
-  def createGraphDb(dbConfigurations: OrientConf, dbUrl: String): OrientGraphNoTx = {
-=======
   def createGraphDb(dbConfigurations: OrientdbConf, dbUrl: String): OrientGraphNoTx = {
->>>>>>> 42171e67
     val graph = Try {
       val factory = new OrientGraphFactory(dbUrl, dbConfigurations.dbUserName, dbConfigurations.dbPassword)
       factory.declareIntent(new OIntentMassiveInsert())
@@ -101,11 +89,7 @@
    * @param dbConfigurations OrientDB configurations
    * @return a non transactional Orient graph database instance
    */
-<<<<<<< HEAD
-  private def openGraphDb(orientDb: ODatabaseDocumentTx, dbConfigurations: OrientConf, dbUrl: String): OrientGraphNoTx = {
-=======
   private def openGraphDb(orientDb: ODatabaseDocumentTx, dbConfigurations: OrientdbConf, dbUrl: String): OrientGraphNoTx = {
->>>>>>> 42171e67
     Try {
       val db: ODatabaseDocumentTx = orientDb.open(dbConfigurations.dbUserName, dbConfigurations.dbPassword)
       db
@@ -123,11 +107,7 @@
    * @param dbName OrientDB database name
    * @return full database URL
    */
-<<<<<<< HEAD
-  def getUrl(orientConf: OrientConf, dbName: String): String = {
-=======
   def getUrl(orientConf: OrientdbConf, dbName: String): String = {
->>>>>>> 42171e67
     val dbUrl = s"remote:${orientConf.hostname}:${orientConf.portNumber}/" + dbName
     dbUrl
   }
