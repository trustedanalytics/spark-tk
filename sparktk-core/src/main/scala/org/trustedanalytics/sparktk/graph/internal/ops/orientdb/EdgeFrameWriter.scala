/**
 *  Copyright (c) 2016 Intel Corporation 
 *
 *  Licensed under the Apache License, Version 2.0 (the "License");
 *  you may not use this file except in compliance with the License.
 *  You may obtain a copy of the License at
 *
 *       http://www.apache.org/licenses/LICENSE-2.0
 *
 *  Unless required by applicable law or agreed to in writing, software
 *  distributed under the License is distributed on an "AS IS" BASIS,
 *  WITHOUT WARRANTIES OR CONDITIONS OF ANY KIND, either express or implied.
 *  See the License for the specific language governing permissions and
 *  limitations under the License.
 */
package org.trustedanalytics.sparktk.graph.internal.ops.orientdb

import org.apache.spark.sql.DataFrame
import org.trustedanalytics.sparktk.graph.internal.GraphSchema

/**
 * exports the current frame to OrientDB edges class
 *
 * @param edgeFrame edges data frame
 * @param dbConfig database configurations parameters
 */
<<<<<<< HEAD
class EdgeFrameWriter(edgeFrame: DataFrame, dbConfig: OrientConf, dbName: String) extends Serializable {
=======
class EdgeFrameWriter(edgeFrame: DataFrame, dbConfig: OrientdbConf, dbName: String) extends Serializable {
>>>>>>> 42171e67

  /**
   * exports edges data frame to OrientDB edges class
   *
   * @param batchSize batch size
   * @param edgeTypeColumnName the given column name for edge type
   * @return the number of exported edges
   */
  def exportEdgeFrame(batchSize: Int, edgeTypeColumnName: Option[String] = None): Long = {

    val edgesCountRdd = edgeFrame.mapPartitions(iter => {
      var batchCounter = 0L
      val orientGraph = OrientdbGraphFactory.graphDbConnector(dbConfig, dbName)
      try {
        val edgeWriter = new EdgeWriter(orientGraph)
        while (iter.hasNext) {
          val row = iter.next()
          edgeWriter.create(row, edgeTypeColumnName)
          batchCounter += 1
          if (batchCounter % batchSize == 0 && batchCounter != 0) {
            orientGraph.commit()
          }
        }
      }
      catch {
        case e: Exception =>
          orientGraph.rollback()
          throw new RuntimeException(s"Unable to add edges to OrientDB graph: ${e.getMessage}")
      }
      finally {
        orientGraph.shutdown(true, true) //commit the changes and close the graph
      }
      Array(batchCounter).toIterator
    })
    edgesCountRdd.sum().toLong
  }
}<|MERGE_RESOLUTION|>--- conflicted
+++ resolved
@@ -24,11 +24,7 @@
  * @param edgeFrame edges data frame
  * @param dbConfig database configurations parameters
  */
-<<<<<<< HEAD
-class EdgeFrameWriter(edgeFrame: DataFrame, dbConfig: OrientConf, dbName: String) extends Serializable {
-=======
 class EdgeFrameWriter(edgeFrame: DataFrame, dbConfig: OrientdbConf, dbName: String) extends Serializable {
->>>>>>> 42171e67
 
   /**
    * exports edges data frame to OrientDB edges class
