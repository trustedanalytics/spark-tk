--- conflicted
+++ resolved
@@ -29,18 +29,6 @@
 object ImportFromOrientdb {
 
   /**
-<<<<<<< HEAD
-   * imports OrientDB graph to spark-tk graph
-   * @param sc spark context
-   * @param orientConf OrientDB configurations
-   * @param dbName the database name
-   * @return spark-tk graph
-   */
-  def importOrientdbGraph(sc: SparkContext, orientConf: OrientConf, dbName: String): Graph = {
-    val sqlContext = new SQLContext(sc)
-    val importer = new ImportGraphFunctions(sqlContext)
-    new Graph(importer.orientGraphFrame(orientConf, dbName))
-=======
    * Import OrientDB graph to spark-tk graph
    *
    * @param sc: Spark context
@@ -92,6 +80,5 @@
     val vertexFrame = vertexFrameReader.importOrientDbVertexClass(sqlContext.sparkContext)
     val vertexDataFrame = sqlContext.createDataFrame(vertexFrame, vertexSchema)
     vertexDataFrame
->>>>>>> 42171e67
   }
 }