--- conflicted
+++ resolved
@@ -14,11 +14,8 @@
     with ConnectedComponentsSummarization
     with DegreeSummarization
     with ExportToOrientdbSummarization
-<<<<<<< HEAD
+    with LabelPropagationSummarization
     with LoopyBeliefPropagationSummarization
-=======
-    with LabelPropagationSummarization
->>>>>>> 9f070888
     with PageRankSummarization
     with SaveSummarization
     with TriangleCountSummarization
