--- conflicted
+++ resolved
@@ -26,11 +26,7 @@
  * @param orientConf OrientDB database configurations
  * @param dbName database name
  */
-<<<<<<< HEAD
-class EdgeFrameReader(orientConf: OrientConf, dbName: String) {
-=======
 class EdgeFrameReader(orientConf: OrientdbConf, dbName: String) {
->>>>>>> 42171e67
 
   /**
    * imports edges class from OrientDB and converts it to Spark RDD
