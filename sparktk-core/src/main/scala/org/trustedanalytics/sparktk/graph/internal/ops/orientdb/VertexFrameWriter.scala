--- conflicted
+++ resolved
@@ -24,11 +24,7 @@
  * @param vertexFrame vertices data frame
  * @param dbConfig the database configurations parameters
  */
-<<<<<<< HEAD
-class VertexFrameWriter(vertexFrame: DataFrame, dbConfig: OrientConf, dbName: String) extends Serializable {
-=======
 class VertexFrameWriter(vertexFrame: DataFrame, dbConfig: OrientdbConf, dbName: String) extends Serializable {
->>>>>>> 42171e67
 
   /**
    * exports vertex dataframe to OrientDB
