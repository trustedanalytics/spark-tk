/**
 *  Copyright (c) 2016 Intel Corporation 
 *
 *  Licensed under the Apache License, Version 2.0 (the "License");
 *  you may not use this file except in compliance with the License.
 *  You may obtain a copy of the License at
 *
 *       http://www.apache.org/licenses/LICENSE-2.0
 *
 *  Unless required by applicable law or agreed to in writing, software
 *  distributed under the License is distributed on an "AS IS" BASIS,
 *  WITHOUT WARRANTIES OR CONDITIONS OF ANY KIND, either express or implied.
 *  See the License for the specific language governing permissions and
 *  limitations under the License.
 */
package org.trustedanalytics.sparktk.graph.internal.ops.orientdb

import org.trustedanalytics.sparktk.graph.internal.constructors.fromorientdb.SchemaReader
import scala.collection.immutable.Map
import scala.collection.mutable

/**
 * collect Statistics
 *
 * @param orientConf    OrientDB configurations
 * @return exported vertices and edges summary statistics
 */
<<<<<<< HEAD
class Statistics(orientConf: OrientConf, dbName: String) {
=======
class Statistics(orientConf: OrientdbConf, dbName: String) {
>>>>>>> 42171e67
  val orientGraphInstance = OrientdbGraphFactory.graphDbConnector(orientConf, dbName)

  /**
   * collect Statistics
   *
   * @param verticesCount count of vertices required to be exported to OrientDB database
   * @param edgesCount    count of edges required to be exported to OrientDB database
   * @return exported vertices and edges summary statistics
   */
<<<<<<< HEAD
  def getStats(verticesCount: Long, edgesCount: Long): ExportToOrientdbReturn = {
=======
  def getStats(verticesCount: Long, edgesCount: Long): ExportOrientdbStats = {
>>>>>>> 42171e67
    val dbUri = OrientdbGraphFactory.getUrl(orientConf, dbName)
    val verticesSummary = getExportedVerticesSummary(verticesCount)
    val verticesTypesStats = getExportVertexClassStats
    val edgesSummary = getExportedEdgesSummary(edgesCount)
    val edgesTypesStats = getExportEdgeClassStats
    orientGraphInstance.shutdown()
<<<<<<< HEAD
    new ExportToOrientdbReturn(verticesSummary, verticesTypesStats, edgesSummary, edgesTypesStats, dbUri)
=======
    new ExportOrientdbStats(verticesSummary, verticesTypesStats, edgesSummary, edgesTypesStats, dbUri)
>>>>>>> 42171e67
  }

  /**
   * Get vertices types statistics
   *
   * @return dictionary for the exported vertices types and count
   */
  def getExportVertexClassStats: Map[String, Long] = {
    val exportedVertices = mutable.Map[String, Long]()
    val schemaReader = new SchemaReader(orientGraphInstance)
    val vertexTypes = schemaReader.getVertexClasses.getOrElse(Set(orientGraphInstance.getVertexBaseType.getName))
    vertexTypes.foreach(vertexType => {
      exportedVertices.put(vertexType, orientGraphInstance.countVertices(vertexType))
    })
    exportedVertices.toMap
  }

  /**
   * Get edges types statistics
   *
   * @return dictionary for the exported edges types and count
   */
  def getExportEdgeClassStats: Map[String, Long] = {
    val exportedEdges = mutable.Map[String, Long]()
    val schemaReader = new SchemaReader(orientGraphInstance)
    val edgeTypes = schemaReader.getEdgeClasses.getOrElse(Set(orientGraphInstance.getEdgeBaseType.getName))
    edgeTypes.foreach(edgeType => {
      val count = orientGraphInstance.countVertices(edgeType)
      exportedEdges.put(edgeType, orientGraphInstance.countVertices(edgeType))
    })
    exportedEdges.toMap
  }

  /**
   * Get the exported vertices summary statistics
   *
   * @param verticesCount count of vertices required to be exported to OrientDB database
   * @return dictionary for the exported vertices success and failure count
   */
  def getExportedVerticesSummary(verticesCount: Long): Map[String, Long] = {
    val successCountLabel = "Total Exported Vertices Count"
    val failureCountLabel = "Failure Count"
    val stats = mutable.Map[String, Long]()
    stats.put(successCountLabel, orientGraphInstance.countVertices())
    stats.put(failureCountLabel, verticesCount - orientGraphInstance.countVertices())
    stats.toMap
  }

  /**
   * Get the exported edges summary statistics
   *
   * @param edgesCount count of edges required to be exported to OrientDB database
   * @return dictionary for the exported edges success and failure count
   */
  def getExportedEdgesSummary(edgesCount: Long): Map[String, Long] = {
    val successCountLabel = "Total Exported Edges Count"
    val failureCountLabel = "Failure Count"
    val stats = mutable.Map[String, Long]()
    stats.put(successCountLabel, orientGraphInstance.countEdges())
    stats.put(failureCountLabel, edgesCount - orientGraphInstance.countEdges())
    stats.toMap
  }
}<|MERGE_RESOLUTION|>--- conflicted
+++ resolved
@@ -25,11 +25,7 @@
  * @param orientConf    OrientDB configurations
  * @return exported vertices and edges summary statistics
  */
-<<<<<<< HEAD
-class Statistics(orientConf: OrientConf, dbName: String) {
-=======
 class Statistics(orientConf: OrientdbConf, dbName: String) {
->>>>>>> 42171e67
   val orientGraphInstance = OrientdbGraphFactory.graphDbConnector(orientConf, dbName)
 
   /**
@@ -39,22 +35,14 @@
    * @param edgesCount    count of edges required to be exported to OrientDB database
    * @return exported vertices and edges summary statistics
    */
-<<<<<<< HEAD
-  def getStats(verticesCount: Long, edgesCount: Long): ExportToOrientdbReturn = {
-=======
   def getStats(verticesCount: Long, edgesCount: Long): ExportOrientdbStats = {
->>>>>>> 42171e67
     val dbUri = OrientdbGraphFactory.getUrl(orientConf, dbName)
     val verticesSummary = getExportedVerticesSummary(verticesCount)
     val verticesTypesStats = getExportVertexClassStats
     val edgesSummary = getExportedEdgesSummary(edgesCount)
     val edgesTypesStats = getExportEdgeClassStats
     orientGraphInstance.shutdown()
-<<<<<<< HEAD
-    new ExportToOrientdbReturn(verticesSummary, verticesTypesStats, edgesSummary, edgesTypesStats, dbUri)
-=======
     new ExportOrientdbStats(verticesSummary, verticesTypesStats, edgesSummary, edgesTypesStats, dbUri)
->>>>>>> 42171e67
   }
 
   /**
