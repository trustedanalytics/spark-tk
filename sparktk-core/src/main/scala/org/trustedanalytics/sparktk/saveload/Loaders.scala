--- conflicted
+++ resolved
@@ -28,18 +28,11 @@
     val loaderOption = loaders.get(result.formatId)
 
     // Find a loader that matches the specified formatId
-<<<<<<< HEAD
-    val otherLoaderStr: String = if (otherLoaders.isDefined) otherLoaders.get.keys.mkString("\n") else ""
-    val loader = loaders.getOrElse(result.formatId, {
-      otherLoaders.flatMap(_.get(result.formatId)).getOrElse(
-        throw new RuntimeException(s"Could not find a registered loader for '${result.formatId}' stored at $path.\nRegistered loaders include: ${loaders.keys.mkString("\n")}\n${otherLoaderStr}"))
-=======
     val loader = loaders.getOrElse(result.formatId, {
       otherLoaders.flatMap(_.get(result.formatId)).getOrElse({
         val otherLoaderStr: String = if (otherLoaders.isDefined) otherLoaders.get.keys.mkString("\n") else ""
         throw new RuntimeException(s"Could not find a registered loader for '${result.formatId}' stored at $path.\nRegistered loaders include: ${loaders.keys.mkString("\n")}\n${otherLoaderStr}")
       })
->>>>>>> eab9b13b
     })
 
     loader(sc, path, result.formatVersion, result.data)
